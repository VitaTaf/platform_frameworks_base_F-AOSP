/*
 * Copyright (C) 2008 The Android Open Source Project
 *
 * Licensed under the Apache License, Version 2.0 (the "License");
 * you may not use this file except in compliance with the License.
 * You may obtain a copy of the License at
 *
 *      http://www.apache.org/licenses/LICENSE-2.0
 *
 * Unless required by applicable law or agreed to in writing, software
 * distributed under the License is distributed on an "AS IS" BASIS,
 * WITHOUT WARRANTIES OR CONDITIONS OF ANY KIND, either express or implied.
 * See the License for the specific language governing permissions and
 * limitations under the License.
 */

package android.telephony;

import android.annotation.SdkConstant;
import android.annotation.SdkConstant.SdkConstantType;
import android.content.Context;
import android.os.Bundle;
import android.os.RemoteException;
import android.os.ServiceManager;
import android.os.SystemProperties;

import com.android.internal.telephony.IPhoneSubInfo;
import com.android.internal.telephony.ITelephony;
import com.android.internal.telephony.ITelephonyRegistry;
import com.android.internal.telephony.Phone;
import com.android.internal.telephony.PhoneFactory;
import com.android.internal.telephony.RILConstants;
import com.android.internal.telephony.TelephonyProperties;

import java.util.List;

/**
 * Provides access to information about the telephony services on
 * the device. Applications can use the methods in this class to
 * determine telephony services and states, as well as to access some
 * types of subscriber information. Applications can also register
 * a listener to receive notification of telephony state changes.
 * <p>
 * You do not instantiate this class directly; instead, you retrieve
 * a reference to an instance through
 * {@link android.content.Context#getSystemService
 * Context.getSystemService(Context.TELEPHONY_SERVICE)}.
 * <p>
 * Note that access to some telephony information is
 * permission-protected. Your application cannot access the protected
 * information unless it has the appropriate permissions declared in
 * its manifest file. Where permissions apply, they are noted in the
 * the methods through which you access the protected information.
 */
public class TelephonyManager {
    private static final String TAG = "TelephonyManager";

    private Context mContext;
    private ITelephonyRegistry mRegistry;

    /** @hide */
    public TelephonyManager(Context context) {
        mContext = context;
        mRegistry = ITelephonyRegistry.Stub.asInterface(ServiceManager.getService(
                    "telephony.registry"));
    }

    /** @hide */
    private TelephonyManager() {
    }

    private static TelephonyManager sInstance = new TelephonyManager();

    /** @hide */
    public static TelephonyManager getDefault() {
        return sInstance;
    }


    //
    // Broadcast Intent actions
    //

    /**
     * Broadcast intent action indicating that the call state (cellular)
     * on the device has changed.
     *
     * <p>
     * The {@link #EXTRA_STATE} extra indicates the new call state.
     * If the new state is RINGING, a second extra
     * {@link #EXTRA_INCOMING_NUMBER} provides the incoming phone number as
     * a String.
     *
     * <p class="note">
     * Requires the READ_PHONE_STATE permission.
     *
     * <p class="note">
     * This was a {@link android.content.Context#sendStickyBroadcast sticky}
     * broadcast in version 1.0, but it is no longer sticky.
     * Instead, use {@link #getCallState} to synchronously query the current call state.
     *
     * @see #EXTRA_STATE
     * @see #EXTRA_INCOMING_NUMBER
     * @see #getCallState
     */
    @SdkConstant(SdkConstantType.BROADCAST_INTENT_ACTION)
    public static final String ACTION_PHONE_STATE_CHANGED =
            "android.intent.action.PHONE_STATE";

    /**
     * The lookup key used with the {@link #ACTION_PHONE_STATE_CHANGED} broadcast
     * for a String containing the new call state.
     *
     * @see #EXTRA_STATE_IDLE
     * @see #EXTRA_STATE_RINGING
     * @see #EXTRA_STATE_OFFHOOK
     *
     * <p class="note">
     * Retrieve with
     * {@link android.content.Intent#getStringExtra(String)}.
     */
    public static final String EXTRA_STATE = Phone.STATE_KEY;

    /**
     * Value used with {@link #EXTRA_STATE} corresponding to
     * {@link #CALL_STATE_IDLE}.
     */
    public static final String EXTRA_STATE_IDLE = Phone.State.IDLE.toString();

    /**
     * Value used with {@link #EXTRA_STATE} corresponding to
     * {@link #CALL_STATE_RINGING}.
     */
    public static final String EXTRA_STATE_RINGING = Phone.State.RINGING.toString();

    /**
     * Value used with {@link #EXTRA_STATE} corresponding to
     * {@link #CALL_STATE_OFFHOOK}.
     */
    public static final String EXTRA_STATE_OFFHOOK = Phone.State.OFFHOOK.toString();

    /**
     * The lookup key used with the {@link #ACTION_PHONE_STATE_CHANGED} broadcast
     * for a String containing the incoming phone number.
     * Only valid when the new call state is RINGING.
     *
     * <p class="note">
     * Retrieve with
     * {@link android.content.Intent#getStringExtra(String)}.
     */
    public static final String EXTRA_INCOMING_NUMBER = "incoming_number";


    //
    //
    // Device Info
    //
    //

    /**
     * Returns the software version number for the device, for example,
     * the IMEI/SV for GSM phones. Return null if the software version is
     * not available.
     *
     * <p>Requires Permission:
     *   {@link android.Manifest.permission#READ_PHONE_STATE READ_PHONE_STATE}
     */
    public String getDeviceSoftwareVersion() {
        try {
            return getSubscriberInfo().getDeviceSvn();
        } catch (RemoteException ex) {
            return null;
        } catch (NullPointerException ex) {
            return null;
        }
    }

    /**
     * Returns the unique device ID, for example, the IMEI for GSM and the MEID
     * or ESN for CDMA phones. Return null if device ID is not available.
     *
     * <p>Requires Permission:
     *   {@link android.Manifest.permission#READ_PHONE_STATE READ_PHONE_STATE}
     */
    public String getDeviceId() {
        try {
            return getSubscriberInfo().getDeviceId();
        } catch (RemoteException ex) {
            return null;
        } catch (NullPointerException ex) {
            return null;
        }
    }

    /**
     * Returns the current location of the device.
     * Return null if current location is not available.
     *
     * <p>Requires Permission:
     * {@link android.Manifest.permission#ACCESS_COARSE_LOCATION ACCESS_COARSE_LOCATION} or
     * {@link android.Manifest.permission#ACCESS_COARSE_LOCATION ACCESS_FINE_LOCATION}.
     */
    public CellLocation getCellLocation() {
        try {
            Bundle bundle = getITelephony().getCellLocation();
            CellLocation cl = CellLocation.newFromBundle(bundle);
            if (cl.isEmpty())
                return null;
            return cl;
        } catch (RemoteException ex) {
            return null;
        } catch (NullPointerException ex) {
            return null;
        }
    }

    /**
     * Enables location update notifications.  {@link PhoneStateListener#onCellLocationChanged
     * PhoneStateListener.onCellLocationChanged} will be called on location updates.
     *
     * <p>Requires Permission: {@link android.Manifest.permission#CONTROL_LOCATION_UPDATES
     * CONTROL_LOCATION_UPDATES}
     *
     * @hide
     */
    public void enableLocationUpdates() {
        try {
            getITelephony().enableLocationUpdates();
        } catch (RemoteException ex) {
        } catch (NullPointerException ex) {
        }
    }

    /**
     * Disables location update notifications.  {@link PhoneStateListener#onCellLocationChanged
     * PhoneStateListener.onCellLocationChanged} will be called on location updates.
     *
     * <p>Requires Permission: {@link android.Manifest.permission#CONTROL_LOCATION_UPDATES
     * CONTROL_LOCATION_UPDATES}
     *
     * @hide
     */
    public void disableLocationUpdates() {
        try {
            getITelephony().disableLocationUpdates();
        } catch (RemoteException ex) {
        } catch (NullPointerException ex) {
        }
    }

    /**
     * Returns the neighboring cell information of the device.
     *
     * @return List of NeighboringCellInfo or null if info unavailable.
     *
     * <p>Requires Permission:
     * (@link android.Manifest.permission#ACCESS_COARSE_UPDATES}
     */
    public List<NeighboringCellInfo> getNeighboringCellInfo() {
        try {
            return getITelephony().getNeighboringCellInfo();
        } catch (RemoteException ex) {
            return null;
        } catch (NullPointerException ex) {
            return null;
        }
    }

    /** No phone radio. */
    public static final int PHONE_TYPE_NONE = Phone.PHONE_TYPE_NONE;
    /** Phone radio is GSM. */
    public static final int PHONE_TYPE_GSM = Phone.PHONE_TYPE_GSM;
    /** Phone radio is CDMA. */
    public static final int PHONE_TYPE_CDMA = Phone.PHONE_TYPE_CDMA;
    /** Phone is via SIP. */
    public static final int PHONE_TYPE_SIP = Phone.PHONE_TYPE_SIP;

    /**
     * Returns a constant indicating the device phone type.  This
     * indicates the type of radio used to transmit voice calls.
     *
     * @see #PHONE_TYPE_NONE
     * @see #PHONE_TYPE_GSM
     * @see #PHONE_TYPE_CDMA
     * @see #PHONE_TYPE_SIP
     */
    public int getPhoneType() {
        try{
            ITelephony telephony = getITelephony();
            if (telephony != null) {
                return telephony.getActivePhoneType();
            } else {
                // This can happen when the ITelephony interface is not up yet.
                return getPhoneTypeFromProperty();
            }
        } catch (RemoteException ex) {
            // This shouldn't happen in the normal case, as a backup we
            // read from the system property.
            return getPhoneTypeFromProperty();
        } catch (NullPointerException ex) {
            // This shouldn't happen in the normal case, as a backup we
            // read from the system property.
            return getPhoneTypeFromProperty();
        }
    }


    private int getPhoneTypeFromProperty() {
        int type =
            SystemProperties.getInt(TelephonyProperties.CURRENT_ACTIVE_PHONE,
                    getPhoneTypeFromNetworkType());
        return type;
    }

    private int getPhoneTypeFromNetworkType() {
        // When the system property CURRENT_ACTIVE_PHONE, has not been set,
        // use the system property for default network type.
        // This is a fail safe, and can only happen at first boot.
        int mode = SystemProperties.getInt("ro.telephony.default_network", -1);
        if (mode == -1)
            return PHONE_TYPE_NONE;
        return PhoneFactory.getPhoneType(mode);
    }
    //
    //
    // Current Network
    //
    //

    /**
     * Returns the alphabetic name of current registered operator.
     * <p>
     * Availability: Only when user is registered to a network. Result may be
     * unreliable on CDMA networks (use {@link #getPhoneType()} to determine if
     * on a CDMA network).
     */
    public String getNetworkOperatorName() {
        return SystemProperties.get(TelephonyProperties.PROPERTY_OPERATOR_ALPHA);
    }

    /**
     * Returns the numeric name (MCC+MNC) of current registered operator.
     * <p>
     * Availability: Only when user is registered to a network. Result may be
     * unreliable on CDMA networks (use {@link #getPhoneType()} to determine if
     * on a CDMA network).
     */
    public String getNetworkOperator() {
        return SystemProperties.get(TelephonyProperties.PROPERTY_OPERATOR_NUMERIC);
    }

    /**
     * Returns true if the device is considered roaming on the current
     * network, for GSM purposes.
     * <p>
     * Availability: Only when user registered to a network.
     */
    public boolean isNetworkRoaming() {
        return "true".equals(SystemProperties.get(TelephonyProperties.PROPERTY_OPERATOR_ISROAMING));
    }

    /**
     * Returns the ISO country code equivalent of the current registered
     * operator's MCC (Mobile Country Code).
     * <p>
     * Availability: Only when user is registered to a network. Result may be
     * unreliable on CDMA networks (use {@link #getPhoneType()} to determine if
     * on a CDMA network).
     */
    public String getNetworkCountryIso() {
        return SystemProperties.get(TelephonyProperties.PROPERTY_OPERATOR_ISO_COUNTRY);
    }

    /** Network type is unknown */
    public static final int NETWORK_TYPE_UNKNOWN = 0;
    /** Current network is GPRS */
    public static final int NETWORK_TYPE_GPRS = 1;
    /** Current network is EDGE */
    public static final int NETWORK_TYPE_EDGE = 2;
    /** Current network is UMTS */
    public static final int NETWORK_TYPE_UMTS = 3;
    /** Current network is CDMA: Either IS95A or IS95B*/
    public static final int NETWORK_TYPE_CDMA = 4;
    /** Current network is EVDO revision 0*/
    public static final int NETWORK_TYPE_EVDO_0 = 5;
    /** Current network is EVDO revision A*/
    public static final int NETWORK_TYPE_EVDO_A = 6;
    /** Current network is 1xRTT*/
    public static final int NETWORK_TYPE_1xRTT = 7;
    /** Current network is HSDPA */
    public static final int NETWORK_TYPE_HSDPA = 8;
    /** Current network is HSUPA */
    public static final int NETWORK_TYPE_HSUPA = 9;
    /** Current network is HSPA */
    public static final int NETWORK_TYPE_HSPA = 10;
    /** Current network is iDen */
    public static final int NETWORK_TYPE_IDEN = 11;
    /** Current network is EVDO revision B*/
    public static final int NETWORK_TYPE_EVDO_B = 12;
<<<<<<< HEAD
    /** Current network is LTE */
    public static final int NETWORK_TYPE_LTE = 13;
    /** Current network is eHRPD */
    public static final int NETWORK_TYPE_EHRPD = 14;

=======
    /** @hide */
    public static final int NETWORK_TYPE_LTE = 13;
    /** @hide */
    public static final int NETWORK_TYPE_EHRPD = 14;
>>>>>>> aa3866e6

    /**
     * Returns a constant indicating the radio technology (network type)
     * currently in use on the device for data transmission.
     * @return the network type
     *
     * @see #NETWORK_TYPE_UNKNOWN
     * @see #NETWORK_TYPE_GPRS
     * @see #NETWORK_TYPE_EDGE
     * @see #NETWORK_TYPE_UMTS
     * @see #NETWORK_TYPE_HSDPA
     * @see #NETWORK_TYPE_HSUPA
     * @see #NETWORK_TYPE_HSPA
     * @see #NETWORK_TYPE_CDMA
     * @see #NETWORK_TYPE_EVDO_0
     * @see #NETWORK_TYPE_EVDO_A
     * @see #NETWORK_TYPE_EVDO_B
     * @see #NETWORK_TYPE_1xRTT
     * @see #NETWORK_TYPE_IDEN
     * @see #NETWORK_TYPE_LTE
     * @see #NETWORK_TYPE_EHRPD
     */
    public int getNetworkType() {
        try{
            ITelephony telephony = getITelephony();
            if (telephony != null) {
                return telephony.getNetworkType();
            } else {
                // This can happen when the ITelephony interface is not up yet.
                return NETWORK_TYPE_UNKNOWN;
            }
        } catch(RemoteException ex) {
            // This shouldn't happen in the normal case
            return NETWORK_TYPE_UNKNOWN;
        } catch (NullPointerException ex) {
            // This could happen before phone restarts due to crashing
            return NETWORK_TYPE_UNKNOWN;
        }
    }

    /**
     * Returns a string representation of the radio technology (network type)
     * currently in use on the device.
     * @return the name of the radio technology
     *
     * @hide pending API council review
     */
    public String getNetworkTypeName() {
        switch (getNetworkType()) {
            case NETWORK_TYPE_GPRS:
                return "GPRS";
            case NETWORK_TYPE_EDGE:
                return "EDGE";
            case NETWORK_TYPE_UMTS:
                return "UMTS";
            case NETWORK_TYPE_HSDPA:
                return "HSDPA";
            case NETWORK_TYPE_HSUPA:
                return "HSUPA";
            case NETWORK_TYPE_HSPA:
                return "HSPA";
            case NETWORK_TYPE_CDMA:
                return "CDMA";
            case NETWORK_TYPE_EVDO_0:
                return "CDMA - EvDo rev. 0";
            case NETWORK_TYPE_EVDO_A:
                return "CDMA - EvDo rev. A";
            case NETWORK_TYPE_EVDO_B:
                return "CDMA - EvDo rev. B";
            case NETWORK_TYPE_1xRTT:
                return "CDMA - 1xRTT";
            case NETWORK_TYPE_LTE:
                return "LTE";
            case NETWORK_TYPE_EHRPD:
                return "CDMA - eHRPD";
            case NETWORK_TYPE_IDEN:
                return "iDEN";
            default:
                return "UNKNOWN";
        }
    }

    //
    //
    // SIM Card
    //
    //

    /** SIM card state: Unknown. Signifies that the SIM is in transition
     *  between states. For example, when the user inputs the SIM pin
     *  under PIN_REQUIRED state, a query for sim status returns
     *  this state before turning to SIM_STATE_READY. */
    public static final int SIM_STATE_UNKNOWN = 0;
    /** SIM card state: no SIM card is available in the device */
    public static final int SIM_STATE_ABSENT = 1;
    /** SIM card state: Locked: requires the user's SIM PIN to unlock */
    public static final int SIM_STATE_PIN_REQUIRED = 2;
    /** SIM card state: Locked: requires the user's SIM PUK to unlock */
    public static final int SIM_STATE_PUK_REQUIRED = 3;
    /** SIM card state: Locked: requries a network PIN to unlock */
    public static final int SIM_STATE_NETWORK_LOCKED = 4;
    /** SIM card state: Ready */
    public static final int SIM_STATE_READY = 5;

    /**
     * @return true if a ICC card is present
     */
    public boolean hasIccCard() {
        try {
            return getITelephony().hasIccCard();
        } catch (RemoteException ex) {
            // Assume no ICC card if remote exception which shouldn't happen
            return false;
        } catch (NullPointerException ex) {
            // This could happen before phone restarts due to crashing
            return false;
        }
    }

    /**
     * Returns a constant indicating the state of the
     * device SIM card.
     *
     * @see #SIM_STATE_UNKNOWN
     * @see #SIM_STATE_ABSENT
     * @see #SIM_STATE_PIN_REQUIRED
     * @see #SIM_STATE_PUK_REQUIRED
     * @see #SIM_STATE_NETWORK_LOCKED
     * @see #SIM_STATE_READY
     */
    public int getSimState() {
        String prop = SystemProperties.get(TelephonyProperties.PROPERTY_SIM_STATE);
        if ("ABSENT".equals(prop)) {
            return SIM_STATE_ABSENT;
        }
        else if ("PIN_REQUIRED".equals(prop)) {
            return SIM_STATE_PIN_REQUIRED;
        }
        else if ("PUK_REQUIRED".equals(prop)) {
            return SIM_STATE_PUK_REQUIRED;
        }
        else if ("NETWORK_LOCKED".equals(prop)) {
            return SIM_STATE_NETWORK_LOCKED;
        }
        else if ("READY".equals(prop)) {
            return SIM_STATE_READY;
        }
        else {
            return SIM_STATE_UNKNOWN;
        }
    }

    /**
     * Returns the MCC+MNC (mobile country code + mobile network code) of the
     * provider of the SIM. 5 or 6 decimal digits.
     * <p>
     * Availability: SIM state must be {@link #SIM_STATE_READY}
     *
     * @see #getSimState
     */
    public String getSimOperator() {
        return SystemProperties.get(TelephonyProperties.PROPERTY_ICC_OPERATOR_NUMERIC);
    }

    /**
     * Returns the Service Provider Name (SPN).
     * <p>
     * Availability: SIM state must be {@link #SIM_STATE_READY}
     *
     * @see #getSimState
     */
    public String getSimOperatorName() {
        return SystemProperties.get(TelephonyProperties.PROPERTY_ICC_OPERATOR_ALPHA);
    }

    /**
     * Returns the ISO country code equivalent for the SIM provider's country code.
     */
    public String getSimCountryIso() {
        return SystemProperties.get(TelephonyProperties.PROPERTY_ICC_OPERATOR_ISO_COUNTRY);
    }

    /**
     * Returns the serial number of the SIM, if applicable. Return null if it is
     * unavailable.
     * <p>
     * Requires Permission:
     *   {@link android.Manifest.permission#READ_PHONE_STATE READ_PHONE_STATE}
     */
    public String getSimSerialNumber() {
        try {
            return getSubscriberInfo().getIccSerialNumber();
        } catch (RemoteException ex) {
            return null;
        } catch (NullPointerException ex) {
            // This could happen before phone restarts due to crashing
            return null;
        }
    }

    //
    //
    // Subscriber Info
    //
    //

    /**
     * Returns the unique subscriber ID, for example, the IMSI for a GSM phone.
     * Return null if it is unavailable.
     * <p>
     * Requires Permission:
     *   {@link android.Manifest.permission#READ_PHONE_STATE READ_PHONE_STATE}
     */
    public String getSubscriberId() {
        try {
            return getSubscriberInfo().getSubscriberId();
        } catch (RemoteException ex) {
            return null;
        } catch (NullPointerException ex) {
            // This could happen before phone restarts due to crashing
            return null;
        }
    }

    /**
     * Returns the phone number string for line 1, for example, the MSISDN
     * for a GSM phone. Return null if it is unavailable.
     * <p>
     * Requires Permission:
     *   {@link android.Manifest.permission#READ_PHONE_STATE READ_PHONE_STATE}
     */
    public String getLine1Number() {
        try {
            return getSubscriberInfo().getLine1Number();
        } catch (RemoteException ex) {
            return null;
        } catch (NullPointerException ex) {
            // This could happen before phone restarts due to crashing
            return null;
        }
    }

    /**
     * Returns the alphabetic identifier associated with the line 1 number.
     * Return null if it is unavailable.
     * <p>
     * Requires Permission:
     *   {@link android.Manifest.permission#READ_PHONE_STATE READ_PHONE_STATE}
     * @hide
     * nobody seems to call this.
     */
    public String getLine1AlphaTag() {
        try {
            return getSubscriberInfo().getLine1AlphaTag();
        } catch (RemoteException ex) {
            return null;
        } catch (NullPointerException ex) {
            // This could happen before phone restarts due to crashing
            return null;
        }
    }

    /**
     * Returns the voice mail number. Return null if it is unavailable.
     * <p>
     * Requires Permission:
     *   {@link android.Manifest.permission#READ_PHONE_STATE READ_PHONE_STATE}
     */
    public String getVoiceMailNumber() {
        try {
            return getSubscriberInfo().getVoiceMailNumber();
        } catch (RemoteException ex) {
            return null;
        } catch (NullPointerException ex) {
            // This could happen before phone restarts due to crashing
            return null;
        }
    }

    /**
     * Returns the complete voice mail number. Return null if it is unavailable.
     * <p>
     * Requires Permission:
     *   {@link android.Manifest.permission#CALL_PRIVILEGED CALL_PRIVILEGED}
     *
     * @hide
     */
    public String getCompleteVoiceMailNumber() {
        try {
            return getSubscriberInfo().getCompleteVoiceMailNumber();
        } catch (RemoteException ex) {
            return null;
        } catch (NullPointerException ex) {
            // This could happen before phone restarts due to crashing
            return null;
        }
    }

    /**
     * Returns the voice mail count. Return 0 if unavailable.
     * <p>
     * Requires Permission:
     *   {@link android.Manifest.permission#READ_PHONE_STATE READ_PHONE_STATE}
     * @hide
     */
    public int getVoiceMessageCount() {
        try {
            return getITelephony().getVoiceMessageCount();
        } catch (RemoteException ex) {
            return 0;
        } catch (NullPointerException ex) {
            // This could happen before phone restarts due to crashing
            return 0;
        }
    }

    /**
     * Retrieves the alphabetic identifier associated with the voice
     * mail number.
     * <p>
     * Requires Permission:
     *   {@link android.Manifest.permission#READ_PHONE_STATE READ_PHONE_STATE}
     */
    public String getVoiceMailAlphaTag() {
        try {
            return getSubscriberInfo().getVoiceMailAlphaTag();
        } catch (RemoteException ex) {
            return null;
        } catch (NullPointerException ex) {
            // This could happen before phone restarts due to crashing
            return null;
        }
    }

    private IPhoneSubInfo getSubscriberInfo() {
        // get it each time because that process crashes a lot
        return IPhoneSubInfo.Stub.asInterface(ServiceManager.getService("iphonesubinfo"));
    }


    /** Device call state: No activity. */
    public static final int CALL_STATE_IDLE = 0;
    /** Device call state: Ringing. A new call arrived and is
     *  ringing or waiting. In the latter case, another call is
     *  already active. */
    public static final int CALL_STATE_RINGING = 1;
    /** Device call state: Off-hook. At least one call exists
      * that is dialing, active, or on hold, and no calls are ringing
      * or waiting. */
    public static final int CALL_STATE_OFFHOOK = 2;

    /**
     * Returns a constant indicating the call state (cellular) on the device.
     */
    public int getCallState() {
        try {
            return getITelephony().getCallState();
        } catch (RemoteException ex) {
            // the phone process is restarting.
            return CALL_STATE_IDLE;
        } catch (NullPointerException ex) {
          // the phone process is restarting.
          return CALL_STATE_IDLE;
      }
    }

    /** Data connection activity: No traffic. */
    public static final int DATA_ACTIVITY_NONE = 0x00000000;
    /** Data connection activity: Currently receiving IP PPP traffic. */
    public static final int DATA_ACTIVITY_IN = 0x00000001;
    /** Data connection activity: Currently sending IP PPP traffic. */
    public static final int DATA_ACTIVITY_OUT = 0x00000002;
    /** Data connection activity: Currently both sending and receiving
     *  IP PPP traffic. */
    public static final int DATA_ACTIVITY_INOUT = DATA_ACTIVITY_IN | DATA_ACTIVITY_OUT;
    /**
     * Data connection is active, but physical link is down
     */
    public static final int DATA_ACTIVITY_DORMANT = 0x00000004;

    /**
     * Returns a constant indicating the type of activity on a data connection
     * (cellular).
     *
     * @see #DATA_ACTIVITY_NONE
     * @see #DATA_ACTIVITY_IN
     * @see #DATA_ACTIVITY_OUT
     * @see #DATA_ACTIVITY_INOUT
     * @see #DATA_ACTIVITY_DORMANT
     */
    public int getDataActivity() {
        try {
            return getITelephony().getDataActivity();
        } catch (RemoteException ex) {
            // the phone process is restarting.
            return DATA_ACTIVITY_NONE;
        } catch (NullPointerException ex) {
          // the phone process is restarting.
          return DATA_ACTIVITY_NONE;
      }
    }

    /** Data connection state: Unknown.  Used before we know the state.
     * @hide
     */
    public static final int DATA_UNKNOWN        = -1;
    /** Data connection state: Disconnected. IP traffic not available. */
    public static final int DATA_DISCONNECTED   = 0;
    /** Data connection state: Currently setting up a data connection. */
    public static final int DATA_CONNECTING     = 1;
    /** Data connection state: Connected. IP traffic should be available. */
    public static final int DATA_CONNECTED      = 2;
    /** Data connection state: Suspended. The connection is up, but IP
     * traffic is temporarily unavailable. For example, in a 2G network,
     * data activity may be suspended when a voice call arrives. */
    public static final int DATA_SUSPENDED      = 3;

    /**
     * Returns a constant indicating the current data connection state
     * (cellular).
     *
     * @see #DATA_DISCONNECTED
     * @see #DATA_CONNECTING
     * @see #DATA_CONNECTED
     * @see #DATA_SUSPENDED
     */
    public int getDataState() {
        try {
            return getITelephony().getDataState();
        } catch (RemoteException ex) {
            // the phone process is restarting.
            return DATA_DISCONNECTED;
        } catch (NullPointerException ex) {
            return DATA_DISCONNECTED;
        }
    }

    private ITelephony getITelephony() {
        return ITelephony.Stub.asInterface(ServiceManager.getService(Context.TELEPHONY_SERVICE));
    }

    //
    //
    // PhoneStateListener
    //
    //

    /**
     * Registers a listener object to receive notification of changes
     * in specified telephony states.
     * <p>
     * To register a listener, pass a {@link PhoneStateListener}
     * and specify at least one telephony state of interest in
     * the events argument.
     *
     * At registration, and when a specified telephony state
     * changes, the telephony manager invokes the appropriate
     * callback method on the listener object and passes the
     * current (udpated) values.
     * <p>
     * To unregister a listener, pass the listener object and set the
     * events argument to
     * {@link PhoneStateListener#LISTEN_NONE LISTEN_NONE} (0).
     *
     * @param listener The {@link PhoneStateListener} object to register
     *                 (or unregister)
     * @param events The telephony state(s) of interest to the listener,
     *               as a bitwise-OR combination of {@link PhoneStateListener}
     *               LISTEN_ flags.
     */
    public void listen(PhoneStateListener listener, int events) {
        String pkgForDebug = mContext != null ? mContext.getPackageName() : "<unknown>";
        try {
            Boolean notifyNow = (getITelephony() != null);
            mRegistry.listen(pkgForDebug, listener.callback, events, notifyNow);
        } catch (RemoteException ex) {
            // system process dead
        } catch (NullPointerException ex) {
            // system process dead
        }
    }

    /**
     * Returns the CDMA ERI icon index to display
     *
     * @hide
     */
    public int getCdmaEriIconIndex() {
        try {
            return getITelephony().getCdmaEriIconIndex();
        } catch (RemoteException ex) {
            // the phone process is restarting.
            return -1;
        } catch (NullPointerException ex) {
            return -1;
        }
    }

    /**
     * Returns the CDMA ERI icon mode,
     * 0 - ON
     * 1 - FLASHING
     *
     * @hide
     */
    public int getCdmaEriIconMode() {
        try {
            return getITelephony().getCdmaEriIconMode();
        } catch (RemoteException ex) {
            // the phone process is restarting.
            return -1;
        } catch (NullPointerException ex) {
            return -1;
        }
    }

    /**
     * Returns the CDMA ERI text,
     *
     * @hide
     */
    public String getCdmaEriText() {
        try {
            return getITelephony().getCdmaEriText();
        } catch (RemoteException ex) {
            // the phone process is restarting.
            return null;
        } catch (NullPointerException ex) {
            return null;
        }
    }

    /**
     * @return true if the current device is "voice capable".
     * <p>
     * "Voice capable" means that this device supports circuit-switched
     * (i.e. voice) phone calls over the telephony network, and is allowed
     * to display the in-call UI while a cellular voice call is active.
     * This will be false on "data only" devices which can't make voice
     * calls and don't support any in-call UI.
     * <p>
     * Note: the meaning of this flag is subtly different from the
     * PackageManager.FEATURE_TELEPHONY system feature, which is available
     * on any device with a telephony radio, even if the device is
     * data-only.
     *
     * @hide pending API review
     */
    public boolean isVoiceCapable() {
        return mContext.getResources().getBoolean(
                com.android.internal.R.bool.config_voice_capable);
    }

    /**
     * @return true if the current device supports sms service.
     * <p>
     * If true, this means that the device supports both sending and
     * receiving sms via the telephony network.
     * <p>
     * Note: Voicemail waiting sms, cell broadcasting sms, and MMS are
     *       disabled when device doesn't support sms.
     *
     * @hide pending API review
     */
    public boolean isSmsCapable() {
        return mContext.getResources().getBoolean(
                com.android.internal.R.bool.config_sms_capable);
    }
}<|MERGE_RESOLUTION|>--- conflicted
+++ resolved
@@ -397,18 +397,10 @@
     public static final int NETWORK_TYPE_IDEN = 11;
     /** Current network is EVDO revision B*/
     public static final int NETWORK_TYPE_EVDO_B = 12;
-<<<<<<< HEAD
     /** Current network is LTE */
     public static final int NETWORK_TYPE_LTE = 13;
     /** Current network is eHRPD */
     public static final int NETWORK_TYPE_EHRPD = 14;
-
-=======
-    /** @hide */
-    public static final int NETWORK_TYPE_LTE = 13;
-    /** @hide */
-    public static final int NETWORK_TYPE_EHRPD = 14;
->>>>>>> aa3866e6
 
     /**
      * Returns a constant indicating the radio technology (network type)
