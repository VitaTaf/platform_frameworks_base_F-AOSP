/*
 * Copyright (C) 2013 The Android Open Source Project
 *
 * Licensed under the Apache License, Version 2.0 (the "License");
 * you may not use this file except in compliance with the License.
 * You may obtain a copy of the License at
 *
 *      http://www.apache.org/licenses/LICENSE-2.0
 *
 * Unless required by applicable law or agreed to in writing, software
 * distributed under the License is distributed on an "AS IS" BASIS,
 * WITHOUT WARRANTIES OR CONDITIONS OF ANY KIND, either express or implied.
 * See the License for the specific language governing permissions and
 * limitations under the License.
 */

package com.android.server.am;

import static android.Manifest.permission.START_ANY_ACTIVITY;
import static android.content.Intent.FLAG_ACTIVITY_NEW_TASK;
import static android.content.Intent.FLAG_ACTIVITY_TASK_ON_HOME;
import static android.content.pm.PackageManager.PERMISSION_GRANTED;
import static com.android.server.am.ActivityManagerService.localLOGV;
import static com.android.server.am.ActivityManagerService.DEBUG_CONFIGURATION;
import static com.android.server.am.ActivityManagerService.DEBUG_FOCUS;
import static com.android.server.am.ActivityManagerService.DEBUG_PAUSE;
import static com.android.server.am.ActivityManagerService.DEBUG_RESULTS;
import static com.android.server.am.ActivityManagerService.DEBUG_STACK;
import static com.android.server.am.ActivityManagerService.DEBUG_SWITCH;
import static com.android.server.am.ActivityManagerService.DEBUG_TASKS;
import static com.android.server.am.ActivityManagerService.DEBUG_USER_LEAVING;
import static com.android.server.am.ActivityManagerService.FIRST_SUPERVISOR_STACK_MSG;
import static com.android.server.am.ActivityManagerService.TAG;

import android.app.Activity;
import android.app.ActivityManager;
import android.app.ActivityManager.StackInfo;
import android.app.ActivityOptions;
import android.app.AppGlobals;
import android.app.IActivityContainer;
import android.app.IActivityContainerCallback;
import android.app.IActivityManager;
import android.app.IApplicationThread;
import android.app.IThumbnailReceiver;
import android.app.PendingIntent;
import android.app.ActivityManager.RunningTaskInfo;
import android.app.IActivityManager.WaitResult;
import android.app.ResultInfo;
import android.content.ComponentName;
import android.content.Context;
import android.content.IIntentSender;
import android.content.Intent;
import android.content.IntentSender;
import android.content.pm.ActivityInfo;
import android.content.pm.ApplicationInfo;
import android.content.pm.PackageManager;
import android.content.pm.ResolveInfo;
import android.content.res.Configuration;
import android.graphics.Point;
import android.hardware.display.DisplayManager;
import android.hardware.display.DisplayManager.DisplayListener;
import android.os.Binder;
import android.os.Bundle;
import android.os.Debug;
import android.os.Handler;
import android.os.IBinder;
import android.os.Looper;
import android.os.Message;
import android.os.ParcelFileDescriptor;
import android.os.PowerManager;
import android.os.Process;
import android.os.RemoteException;
import android.os.SystemClock;
import android.os.UserHandle;
import android.util.EventLog;
import android.util.Slog;
import android.util.SparseArray;

import android.util.SparseIntArray;
import android.view.Display;
import android.view.DisplayInfo;
import com.android.internal.app.HeavyWeightSwitcherActivity;
import com.android.internal.os.TransferPipe;
import com.android.server.am.ActivityManagerService.PendingActivityLaunch;
import com.android.server.am.ActivityStack.ActivityState;
import com.android.server.wm.WindowManagerService;

import java.io.FileDescriptor;
import java.io.IOException;
import java.io.PrintWriter;
import java.util.ArrayList;
import java.util.List;

public final class ActivityStackSupervisor implements DisplayListener {
    static final boolean DEBUG = ActivityManagerService.DEBUG || false;
    static final boolean DEBUG_ADD_REMOVE = DEBUG || false;
    static final boolean DEBUG_APP = DEBUG || false;
    static final boolean DEBUG_SAVED_STATE = DEBUG || false;
    static final boolean DEBUG_STATES = DEBUG || false;
    static final boolean DEBUG_IDLE = DEBUG || false;

    public static final int HOME_STACK_ID = 0;

    /** How long we wait until giving up on the last activity telling us it is idle. */
    static final int IDLE_TIMEOUT = 10*1000;

    /** How long we can hold the sleep wake lock before giving up. */
    static final int SLEEP_TIMEOUT = 5*1000;

    // How long we can hold the launch wake lock before giving up.
    static final int LAUNCH_TIMEOUT = 10*1000;

    static final int IDLE_TIMEOUT_MSG = FIRST_SUPERVISOR_STACK_MSG;
    static final int IDLE_NOW_MSG = FIRST_SUPERVISOR_STACK_MSG + 1;
    static final int RESUME_TOP_ACTIVITY_MSG = FIRST_SUPERVISOR_STACK_MSG + 2;
    static final int SLEEP_TIMEOUT_MSG = FIRST_SUPERVISOR_STACK_MSG + 3;
    static final int LAUNCH_TIMEOUT_MSG = FIRST_SUPERVISOR_STACK_MSG + 4;
    static final int HANDLE_DISPLAY_ADDED = FIRST_SUPERVISOR_STACK_MSG + 5;
    static final int HANDLE_DISPLAY_CHANGED = FIRST_SUPERVISOR_STACK_MSG + 6;
    static final int HANDLE_DISPLAY_REMOVED = FIRST_SUPERVISOR_STACK_MSG + 7;


    // For debugging to make sure the caller when acquiring/releasing our
    // wake lock is the system process.
    static final boolean VALIDATE_WAKE_LOCK_CALLER = false;

    final ActivityManagerService mService;

    final ActivityStackSupervisorHandler mHandler;

    /** Short cut */
    WindowManagerService mWindowManager;
    DisplayManager mDisplayManager;

    /** Dismiss the keyguard after the next activity is displayed? */
    boolean mDismissKeyguardOnNextActivity = false;

    /** Identifier counter for all ActivityStacks */
    private int mLastStackId = HOME_STACK_ID;

    /** Task identifier that activities are currently being started in.  Incremented each time a
     * new task is created. */
    private int mCurTaskId = 0;

    /** The current user */
    private int mCurrentUser;

    /** The stack containing the launcher app */
    private ActivityStack mHomeStack;

    /** The non-home stack currently receiving input or launching the next activity. If home is
     * in front then mHomeStack overrides mFocusedStack.
     * DO NOT ACCESS DIRECTLY - It may be null, use getFocusedStack() */
    private ActivityStack mFocusedStack;

    /** If this is the same as mFocusedStack then the activity on the top of the focused stack has
     * been resumed. If stacks are changing position this will hold the old stack until the new
     * stack becomes resumed after which it will be set to the new stack. */
    private ActivityStack mLastFocusedStack;

    /** List of activities that are waiting for a new activity to become visible before completing
     * whatever operation they are supposed to do. */
    final ArrayList<ActivityRecord> mWaitingVisibleActivities = new ArrayList<ActivityRecord>();

    /** List of processes waiting to find out about the next visible activity. */
    final ArrayList<IActivityManager.WaitResult> mWaitingActivityVisible =
            new ArrayList<IActivityManager.WaitResult>();

    /** List of processes waiting to find out about the next launched activity. */
    final ArrayList<IActivityManager.WaitResult> mWaitingActivityLaunched =
            new ArrayList<IActivityManager.WaitResult>();

    /** List of activities that are ready to be stopped, but waiting for the next activity to
     * settle down before doing so. */
    final ArrayList<ActivityRecord> mStoppingActivities = new ArrayList<ActivityRecord>();

    /** List of activities that are ready to be finished, but waiting for the previous activity to
     * settle down before doing so.  It contains ActivityRecord objects. */
    final ArrayList<ActivityRecord> mFinishingActivities = new ArrayList<ActivityRecord>();

    /** List of activities that are in the process of going to sleep. */
    final ArrayList<ActivityRecord> mGoingToSleepActivities = new ArrayList<ActivityRecord>();

    /** List of ActivityRecord objects that have been finished and must still report back to a
     * pending thumbnail receiver. */
    final ArrayList<ActivityRecord> mCancelledThumbnails = new ArrayList<ActivityRecord>();

    /** Used on user changes */
    final ArrayList<UserStartedState> mStartingUsers = new ArrayList<UserStartedState>();

    /** Set to indicate whether to issue an onUserLeaving callback when a newly launched activity
     * is being brought in front of us. */
    boolean mUserLeaving = false;

    /** Set when we have taken too long waiting to go to sleep. */
    boolean mSleepTimeout = false;

    /**
     * We don't want to allow the device to go to sleep while in the process
     * of launching an activity.  This is primarily to allow alarm intent
     * receivers to launch an activity and get that to run before the device
     * goes back to sleep.
     */
    final PowerManager.WakeLock mLaunchingActivity;

    /**
     * Set when the system is going to sleep, until we have
     * successfully paused the current activity and released our wake lock.
     * At that point the system is allowed to actually sleep.
     */
    final PowerManager.WakeLock mGoingToSleep;

    /** Stack id of the front stack when user switched, indexed by userId. */
    SparseIntArray mUserStackInFront = new SparseIntArray(2);

    /** Mapping from (ActivityStack/TaskStack).mStackId to their current state */
    SparseArray<ActivityContainer> mActivityContainers = new SparseArray<ActivityContainer>();

    /** Mapping from displayId to display current state */
    SparseArray<ActivityDisplayInfo> mDisplayInfos = new SparseArray<ActivityDisplayInfo>();

    public ActivityStackSupervisor(ActivityManagerService service) {
        mService = service;
        PowerManager pm = (PowerManager)mService.mContext.getSystemService(Context.POWER_SERVICE);
        mGoingToSleep = pm.newWakeLock(PowerManager.PARTIAL_WAKE_LOCK, "ActivityManager-Sleep");
        mHandler = new ActivityStackSupervisorHandler(mService.mHandler.getLooper());
        if (VALIDATE_WAKE_LOCK_CALLER && Binder.getCallingUid() != Process.myUid()) {
            throw new IllegalStateException("Calling must be system uid");
        }
        mLaunchingActivity =
                pm.newWakeLock(PowerManager.PARTIAL_WAKE_LOCK, "ActivityManager-Launch");
        mLaunchingActivity.setReferenceCounted(false);
    }

    void setWindowManager(WindowManagerService wm) {
        synchronized (mService) {
            mWindowManager = wm;

            mDisplayManager =
                    (DisplayManager)mService.mContext.getSystemService(Context.DISPLAY_SERVICE);
            mDisplayManager.registerDisplayListener(this, null);

            Display[] displays = mDisplayManager.getDisplays();
            for (int displayNdx = displays.length - 1; displayNdx >= 0; --displayNdx) {
                final int displayId = displays[displayNdx].getDisplayId();
                ActivityDisplayInfo info = new ActivityDisplayInfo(displayId);
                mDisplayInfos.put(displayId, info);
            }

            createStackOnDisplay(null, HOME_STACK_ID, Display.DEFAULT_DISPLAY);
            mHomeStack = mFocusedStack = mLastFocusedStack = getStack(HOME_STACK_ID);
        }
    }

    void dismissKeyguard() {
        if (ActivityManagerService.DEBUG_LOCKSCREEN) mService.logLockScreen("");
        if (mDismissKeyguardOnNextActivity) {
            mDismissKeyguardOnNextActivity = false;
            mWindowManager.dismissKeyguard();
        }
    }

    ActivityStack getFocusedStack() {
        return mFocusedStack;
    }

    ActivityStack getLastStack() {
        return mLastFocusedStack;
    }

    // TODO: Split into two methods isFrontStack for any visible stack and isFrontmostStack for the
    // top of all visible stacks.
    boolean isFrontStack(ActivityStack stack) {
        ArrayList<ActivityStack> stacks = stack.getStacksLocked();
        if (stacks != null && !stacks.isEmpty()) {
            return stack == stacks.get(stacks.size() - 1);
        }
        return false;
    }

    void moveHomeStack(boolean toFront) {
        ArrayList<ActivityStack> stacks = mHomeStack.getStacksLocked();
        int topNdx = stacks.size() - 1;
        if (topNdx <= 0) {
            return;
        }
        ActivityStack topStack = stacks.get(topNdx);
        final boolean homeInFront = topStack == mHomeStack;
        if (homeInFront != toFront) {
            mLastFocusedStack = topStack;
            stacks.remove(mHomeStack);
            stacks.add(toFront ? topNdx : 0, mHomeStack);
            mFocusedStack = stacks.get(topNdx);
            if (DEBUG_STACK) Slog.d(TAG, "moveHomeTask: topStack old=" + topStack + " new="
                    + mFocusedStack);
        }
    }

    void moveHomeToTop() {
        moveHomeStack(true);
        mHomeStack.moveHomeTaskToTop();
    }

    boolean resumeHomeActivity(ActivityRecord prev) {
        moveHomeToTop();
        if (prev != null) {
            prev.task.mOnTopOfHome = false;
        }
        ActivityRecord r = mHomeStack.topRunningActivityLocked(null);
        if (r != null && r.isHomeActivity()) {
            mService.setFocusedActivityLocked(r);
            return resumeTopActivitiesLocked(mHomeStack, prev, null);
        }
        return mService.startHomeActivityLocked(mCurrentUser);
    }

    void setDismissKeyguard(boolean dismiss) {
        if (ActivityManagerService.DEBUG_LOCKSCREEN) mService.logLockScreen(" dismiss=" + dismiss);
        mDismissKeyguardOnNextActivity = dismiss;
    }

    TaskRecord anyTaskForIdLocked(int id) {
        int numDisplays = mDisplayInfos.size();
        for (int displayNdx = 0; displayNdx < numDisplays; ++displayNdx) {
            ArrayList<ActivityStack> stacks = mDisplayInfos.valueAt(displayNdx).stacks;
            for (int stackNdx = stacks.size() - 1; stackNdx >= 0; --stackNdx) {
                ActivityStack stack = stacks.get(stackNdx);
                TaskRecord task = stack.taskForIdLocked(id);
                if (task != null) {
                    return task;
                }
            }
        }
        return null;
    }

    ActivityRecord isInAnyStackLocked(IBinder token) {
        int numDisplays = mDisplayInfos.size();
        for (int displayNdx = 0; displayNdx < numDisplays; ++displayNdx) {
            ArrayList<ActivityStack> stacks = mDisplayInfos.valueAt(displayNdx).stacks;
            for (int stackNdx = stacks.size() - 1; stackNdx >= 0; --stackNdx) {
                final ActivityRecord r = stacks.get(stackNdx).isInStackLocked(token);
                if (r != null) {
                    return r;
                }
            }
        }
        return null;
    }

    int getNextTaskId() {
        do {
            mCurTaskId++;
            if (mCurTaskId <= 0) {
                mCurTaskId = 1;
            }
        } while (anyTaskForIdLocked(mCurTaskId) != null);
        return mCurTaskId;
    }

    void removeTask(TaskRecord task) {
        mWindowManager.removeTask(task.taskId);
        final ActivityStack stack = task.stack;
        final ActivityRecord r = stack.mResumedActivity;
        if (r != null && r.task == task) {
            stack.mResumedActivity = null;
        }
        if (stack.removeTask(task) && !stack.isHomeStack()) {
            if (DEBUG_STACK) Slog.i(TAG, "removeTask: removing stack " + stack);
            stack.mActivityContainer.detachLocked();
            final int stackId = stack.mStackId;
            final int nextStackId = mWindowManager.removeStack(stackId);
            // TODO: Perhaps we need to let the ActivityManager determine the next focus...
            mFocusedStack = getStack(nextStackId);
        }
    }

    ActivityRecord resumedAppLocked() {
        ActivityStack stack = getFocusedStack();
        if (stack == null) {
            return null;
        }
        ActivityRecord resumedActivity = stack.mResumedActivity;
        if (resumedActivity == null || resumedActivity.app == null) {
            resumedActivity = stack.mPausingActivity;
            if (resumedActivity == null || resumedActivity.app == null) {
                resumedActivity = stack.topRunningActivityLocked(null);
            }
        }
        return resumedActivity;
    }

    boolean attachApplicationLocked(ProcessRecord app) throws Exception {
        final String processName = app.processName;
<<<<<<< HEAD
        for (int stackNdx = mStacks.size() - 1; stackNdx >= 0; --stackNdx) {
            final ActivityStack stack = mStacks.get(stackNdx);
            if (!isFrontStack(stack)) {
                continue;
            }
            ActivityRecord hr = stack.topRunningActivityLocked(null);
            if (hr != null) {
                if (hr.app == null && app.uid == hr.info.applicationInfo.uid
                        && processName.equals(hr.processName)) {
                    try {
                        if (realStartActivityLocked(hr, app, true, true, null)) {
                            didSomething = true;
=======
        boolean didSomething = false;
        for (int displayNdx = mDisplayInfos.size() - 1; displayNdx >= 0; --displayNdx) {
            ArrayList<ActivityStack> stacks = mDisplayInfos.valueAt(displayNdx).stacks;
            for (int stackNdx = stacks.size() - 1; stackNdx >= 0; --stackNdx) {
                final ActivityStack stack = stacks.get(stackNdx);
                if (!isFrontStack(stack)) {
                    continue;
                }
                ActivityRecord hr = stack.topRunningActivityLocked(null);
                if (hr != null) {
                    if (hr.app == null && app.uid == hr.info.applicationInfo.uid
                            && processName.equals(hr.processName)) {
                        try {
                            if (realStartActivityLocked(hr, app, true, true)) {
                                didSomething = true;
                            }
                        } catch (Exception e) {
                            Slog.w(TAG, "Exception in new application when starting activity "
                                  + hr.intent.getComponent().flattenToShortString(), e);
                            throw e;
>>>>>>> b7bba718
                        }
                    }
                }
            }
        }
        if (!didSomething) {
            ensureActivitiesVisibleLocked(null, 0);
        }
        return didSomething;
    }

    boolean allResumedActivitiesIdle() {
        for (int displayNdx = mDisplayInfos.size() - 1; displayNdx >= 0; --displayNdx) {
            ArrayList<ActivityStack> stacks = mDisplayInfos.valueAt(displayNdx).stacks;
            for (int stackNdx = stacks.size() - 1; stackNdx >= 0; --stackNdx) {
                final ActivityStack stack = stacks.get(stackNdx);
                if (!isFrontStack(stack)) {
                    continue;
                }
                final ActivityRecord resumedActivity = stack.mResumedActivity;
                if (resumedActivity == null || !resumedActivity.idle) {
                    return false;
                }
            }
        }
        return true;
    }

    boolean allResumedActivitiesComplete() {
        for (int displayNdx = mDisplayInfos.size() - 1; displayNdx >= 0; --displayNdx) {
            ArrayList<ActivityStack> stacks = mDisplayInfos.valueAt(displayNdx).stacks;
            for (int stackNdx = stacks.size() - 1; stackNdx >= 0; --stackNdx) {
                final ActivityStack stack = stacks.get(stackNdx);
                if (isFrontStack(stack)) {
                    final ActivityRecord r = stack.mResumedActivity;
                    if (r != null && r.state != ActivityState.RESUMED) {
                        return false;
                    }
                }
            }
        }
        // TODO: Not sure if this should check if all Paused are complete too.
        if (DEBUG_STACK) Slog.d(TAG,
                "allResumedActivitiesComplete: mLastFocusedStack changing from=" +
                mLastFocusedStack + " to=" + mFocusedStack);
        mLastFocusedStack = mFocusedStack;
        return true;
    }

    boolean allResumedActivitiesVisible() {
        for (int displayNdx = mDisplayInfos.size() - 1; displayNdx >= 0; --displayNdx) {
            ArrayList<ActivityStack> stacks = mDisplayInfos.valueAt(displayNdx).stacks;
            for (int stackNdx = stacks.size() - 1; stackNdx >= 0; --stackNdx) {
                final ActivityStack stack = stacks.get(stackNdx);
                final ActivityRecord r = stack.mResumedActivity;
                if (r != null && (!r.nowVisible || r.waitingVisible)) {
                    return false;
                }
            }
        }
        return true;
    }

    /**
     * Pause all activities in either all of the stacks or just the back stacks.
     * @param userLeaving Passed to pauseActivity() to indicate whether to call onUserLeaving().
     * @return true if any activity was paused as a result of this call.
     */
    boolean pauseBackStacks(boolean userLeaving) {
        boolean someActivityPaused = false;
        for (int displayNdx = mDisplayInfos.size() - 1; displayNdx >= 0; --displayNdx) {
            ArrayList<ActivityStack> stacks = mDisplayInfos.valueAt(displayNdx).stacks;
            for (int stackNdx = stacks.size() - 1; stackNdx >= 0; --stackNdx) {
                final ActivityStack stack = stacks.get(stackNdx);
                if (!isFrontStack(stack) && stack.mResumedActivity != null) {
                    if (DEBUG_STATES) Slog.d(TAG, "pauseBackStacks: stack=" + stack +
                            " mResumedActivity=" + stack.mResumedActivity);
                    stack.startPausingLocked(userLeaving, false);
                    someActivityPaused = true;
                }
            }
        }
        return someActivityPaused;
    }

    boolean allPausedActivitiesComplete() {
        boolean pausing = true;
        for (int displayNdx = mDisplayInfos.size() - 1; displayNdx >= 0; --displayNdx) {
            ArrayList<ActivityStack> stacks = mDisplayInfos.valueAt(displayNdx).stacks;
            for (int stackNdx = stacks.size() - 1; stackNdx >= 0; --stackNdx) {
                final ActivityStack stack = stacks.get(stackNdx);
                final ActivityRecord r = stack.mPausingActivity;
                if (r != null && r.state != ActivityState.PAUSED
                        && r.state != ActivityState.STOPPED
                        && r.state != ActivityState.STOPPING) {
                    if (DEBUG_STATES) {
                        Slog.d(TAG, "allPausedActivitiesComplete: r=" + r + " state=" + r.state);
                        pausing = false;
                    } else {
                        return false;
                    }
                }
            }
        }
        return pausing;
    }

    void reportActivityVisibleLocked(ActivityRecord r) {
        for (int i = mWaitingActivityVisible.size()-1; i >= 0; i--) {
            WaitResult w = mWaitingActivityVisible.get(i);
            w.timeout = false;
            if (r != null) {
                w.who = new ComponentName(r.info.packageName, r.info.name);
            }
            w.totalTime = SystemClock.uptimeMillis() - w.thisTime;
            w.thisTime = w.totalTime;
        }
        mService.notifyAll();
        dismissKeyguard();
    }

    void reportActivityLaunchedLocked(boolean timeout, ActivityRecord r,
            long thisTime, long totalTime) {
        for (int i = mWaitingActivityLaunched.size() - 1; i >= 0; i--) {
            WaitResult w = mWaitingActivityLaunched.remove(i);
            w.timeout = timeout;
            if (r != null) {
                w.who = new ComponentName(r.info.packageName, r.info.name);
            }
            w.thisTime = thisTime;
            w.totalTime = totalTime;
        }
        mService.notifyAll();
    }

    ActivityRecord topRunningActivityLocked() {
        final ActivityStack focusedStack = getFocusedStack();
        ActivityRecord r = focusedStack.topRunningActivityLocked(null);
        if (r != null) {
            return r;
        }

        // Return to the home stack.
        final ArrayList<ActivityStack> stacks = mHomeStack.getStacksLocked();
        for (int stackNdx = stacks.size() - 1; stackNdx >= 0; --stackNdx) {
            final ActivityStack stack = stacks.get(stackNdx);
            if (stack != focusedStack && isFrontStack(stack)) {
                r = stack.topRunningActivityLocked(null);
                if (r != null) {
                    return r;
                }
            }
        }
        return null;
    }

    ActivityRecord getTasksLocked(int maxNum, IThumbnailReceiver receiver,
            PendingThumbnailsRecord pending, List<RunningTaskInfo> list) {
        ActivityRecord r = null;

        // Gather all of the running tasks for each stack into runningTaskLists.
        ArrayList<ArrayList<RunningTaskInfo>> runningTaskLists =
                new ArrayList<ArrayList<RunningTaskInfo>>();
        final int numDisplays = mDisplayInfos.size();
        for (int displayNdx = 0; displayNdx < numDisplays; ++displayNdx) {
            ArrayList<ActivityStack> stacks = mDisplayInfos.valueAt(displayNdx).stacks;
            for (int stackNdx = stacks.size() - 1; stackNdx >= 0; --stackNdx) {
                final ActivityStack stack = stacks.get(stackNdx);
                ArrayList<RunningTaskInfo> stackTaskList = new ArrayList<RunningTaskInfo>();
                runningTaskLists.add(stackTaskList);
                final ActivityRecord ar = stack.getTasksLocked(receiver, pending, stackTaskList);
                if (r == null && isFrontStack(stack)) {
                    r = ar;
                }
            }
        }

        // The lists are already sorted from most recent to oldest. Just pull the most recent off
        // each list and add it to list. Stop when all lists are empty or maxNum reached.
        while (maxNum > 0) {
            long mostRecentActiveTime = Long.MIN_VALUE;
            ArrayList<RunningTaskInfo> selectedStackList = null;
            final int numTaskLists = runningTaskLists.size();
            for (int stackNdx = 0; stackNdx < numTaskLists; ++stackNdx) {
                ArrayList<RunningTaskInfo> stackTaskList = runningTaskLists.get(stackNdx);
                if (!stackTaskList.isEmpty()) {
                    final long lastActiveTime = stackTaskList.get(0).lastActiveTime;
                    if (lastActiveTime > mostRecentActiveTime) {
                        mostRecentActiveTime = lastActiveTime;
                        selectedStackList = stackTaskList;
                    }
                }
            }
            if (selectedStackList != null) {
                list.add(selectedStackList.remove(0));
                --maxNum;
            } else {
                break;
            }
        }

        return r;
    }

    ActivityInfo resolveActivity(Intent intent, String resolvedType, int startFlags,
            String profileFile, ParcelFileDescriptor profileFd, int userId) {
        // Collect information about the target of the Intent.
        ActivityInfo aInfo;
        try {
            ResolveInfo rInfo =
                AppGlobals.getPackageManager().resolveIntent(
                        intent, resolvedType,
                        PackageManager.MATCH_DEFAULT_ONLY
                                    | ActivityManagerService.STOCK_PM_FLAGS, userId);
            aInfo = rInfo != null ? rInfo.activityInfo : null;
        } catch (RemoteException e) {
            aInfo = null;
        }

        if (aInfo != null) {
            // Store the found target back into the intent, because now that
            // we have it we never want to do this again.  For example, if the
            // user navigates back to this point in the history, we should
            // always restart the exact same activity.
            intent.setComponent(new ComponentName(
                    aInfo.applicationInfo.packageName, aInfo.name));

            // Don't debug things in the system process
            if ((startFlags&ActivityManager.START_FLAG_DEBUG) != 0) {
                if (!aInfo.processName.equals("system")) {
                    mService.setDebugApp(aInfo.processName, true, false);
                }
            }

            if ((startFlags&ActivityManager.START_FLAG_OPENGL_TRACES) != 0) {
                if (!aInfo.processName.equals("system")) {
                    mService.setOpenGlTraceApp(aInfo.applicationInfo, aInfo.processName);
                }
            }

            if (profileFile != null) {
                if (!aInfo.processName.equals("system")) {
                    mService.setProfileApp(aInfo.applicationInfo, aInfo.processName,
                            profileFile, profileFd,
                            (startFlags&ActivityManager.START_FLAG_AUTO_STOP_PROFILER) != 0);
                }
            }
        }
        return aInfo;
    }

    void startHomeActivity(Intent intent, ActivityInfo aInfo) {
        moveHomeToTop();
        startActivityLocked(null, intent, null, aInfo, null, null, 0, 0, 0, null, 0,
                null, false, null);
    }

    final int startActivityMayWait(IApplicationThread caller, int callingUid,
            String callingPackage, Intent intent, String resolvedType, IBinder resultTo,
            String resultWho, int requestCode, int startFlags, String profileFile,
            ParcelFileDescriptor profileFd, WaitResult outResult, Configuration config,
            Bundle options, int userId) {
        // Refuse possible leaked file descriptors
        if (intent != null && intent.hasFileDescriptors()) {
            throw new IllegalArgumentException("File descriptors passed in Intent");
        }
        boolean componentSpecified = intent.getComponent() != null;

        // Don't modify the client's object!
        intent = new Intent(intent);

        // Collect information about the target of the Intent.
        ActivityInfo aInfo = resolveActivity(intent, resolvedType, startFlags,
                profileFile, profileFd, userId);

        synchronized (mService) {
            int callingPid;
            if (callingUid >= 0) {
                callingPid = -1;
            } else if (caller == null) {
                callingPid = Binder.getCallingPid();
                callingUid = Binder.getCallingUid();
            } else {
                callingPid = callingUid = -1;
            }

            final ActivityStack stack = getFocusedStack();
            stack.mConfigWillChange = config != null
                    && mService.mConfiguration.diff(config) != 0;
            if (DEBUG_CONFIGURATION) Slog.v(TAG,
                    "Starting activity when config will change = " + stack.mConfigWillChange);

            final long origId = Binder.clearCallingIdentity();

            if (aInfo != null &&
                    (aInfo.applicationInfo.flags&ApplicationInfo.FLAG_CANT_SAVE_STATE) != 0) {
                // This may be a heavy-weight process!  Check to see if we already
                // have another, different heavy-weight process running.
                if (aInfo.processName.equals(aInfo.applicationInfo.packageName)) {
                    if (mService.mHeavyWeightProcess != null &&
                            (mService.mHeavyWeightProcess.info.uid != aInfo.applicationInfo.uid ||
                            !mService.mHeavyWeightProcess.processName.equals(aInfo.processName))) {
                        int realCallingUid = callingUid;
                        if (caller != null) {
                            ProcessRecord callerApp = mService.getRecordForAppLocked(caller);
                            if (callerApp != null) {
                                realCallingUid = callerApp.info.uid;
                            } else {
                                Slog.w(TAG, "Unable to find app for caller " + caller
                                      + " (pid=" + callingPid + ") when starting: "
                                      + intent.toString());
                                ActivityOptions.abort(options);
                                return ActivityManager.START_PERMISSION_DENIED;
                            }
                        }

                        IIntentSender target = mService.getIntentSenderLocked(
                                ActivityManager.INTENT_SENDER_ACTIVITY, "android",
                                realCallingUid, userId, null, null, 0, new Intent[] { intent },
                                new String[] { resolvedType }, PendingIntent.FLAG_CANCEL_CURRENT
                                | PendingIntent.FLAG_ONE_SHOT, null);

                        Intent newIntent = new Intent();
                        if (requestCode >= 0) {
                            // Caller is requesting a result.
                            newIntent.putExtra(HeavyWeightSwitcherActivity.KEY_HAS_RESULT, true);
                        }
                        newIntent.putExtra(HeavyWeightSwitcherActivity.KEY_INTENT,
                                new IntentSender(target));
                        if (mService.mHeavyWeightProcess.activities.size() > 0) {
                            ActivityRecord hist = mService.mHeavyWeightProcess.activities.get(0);
                            newIntent.putExtra(HeavyWeightSwitcherActivity.KEY_CUR_APP,
                                    hist.packageName);
                            newIntent.putExtra(HeavyWeightSwitcherActivity.KEY_CUR_TASK,
                                    hist.task.taskId);
                        }
                        newIntent.putExtra(HeavyWeightSwitcherActivity.KEY_NEW_APP,
                                aInfo.packageName);
                        newIntent.setFlags(intent.getFlags());
                        newIntent.setClassName("android",
                                HeavyWeightSwitcherActivity.class.getName());
                        intent = newIntent;
                        resolvedType = null;
                        caller = null;
                        callingUid = Binder.getCallingUid();
                        callingPid = Binder.getCallingPid();
                        componentSpecified = true;
                        try {
                            ResolveInfo rInfo =
                                AppGlobals.getPackageManager().resolveIntent(
                                        intent, null,
                                        PackageManager.MATCH_DEFAULT_ONLY
                                        | ActivityManagerService.STOCK_PM_FLAGS, userId);
                            aInfo = rInfo != null ? rInfo.activityInfo : null;
                            aInfo = mService.getActivityInfoForUser(aInfo, userId);
                        } catch (RemoteException e) {
                            aInfo = null;
                        }
                    }
                }
            }

            int res = startActivityLocked(caller, intent, resolvedType,
                    aInfo, resultTo, resultWho, requestCode, callingPid, callingUid,
                    callingPackage, startFlags, options, componentSpecified, null);

            if (stack.mConfigWillChange) {
                // If the caller also wants to switch to a new configuration,
                // do so now.  This allows a clean switch, as we are waiting
                // for the current activity to pause (so we will not destroy
                // it), and have not yet started the next activity.
                mService.enforceCallingPermission(android.Manifest.permission.CHANGE_CONFIGURATION,
                        "updateConfiguration()");
                stack.mConfigWillChange = false;
                if (DEBUG_CONFIGURATION) Slog.v(TAG,
                        "Updating to new configuration after starting activity.");
                mService.updateConfigurationLocked(config, null, false, false);
            }

            Binder.restoreCallingIdentity(origId);

            if (outResult != null) {
                outResult.result = res;
                if (res == ActivityManager.START_SUCCESS) {
                    mWaitingActivityLaunched.add(outResult);
                    do {
                        try {
                            mService.wait();
                        } catch (InterruptedException e) {
                        }
                    } while (!outResult.timeout && outResult.who == null);
                } else if (res == ActivityManager.START_TASK_TO_FRONT) {
                    ActivityRecord r = stack.topRunningActivityLocked(null);
                    if (r.nowVisible) {
                        outResult.timeout = false;
                        outResult.who = new ComponentName(r.info.packageName, r.info.name);
                        outResult.totalTime = 0;
                        outResult.thisTime = 0;
                    } else {
                        outResult.thisTime = SystemClock.uptimeMillis();
                        mWaitingActivityVisible.add(outResult);
                        do {
                            try {
                                mService.wait();
                            } catch (InterruptedException e) {
                            }
                        } while (!outResult.timeout && outResult.who == null);
                    }
                }
            }

            return res;
        }
    }

    final int startActivities(IApplicationThread caller, int callingUid, String callingPackage,
            Intent[] intents, String[] resolvedTypes, IBinder resultTo,
            Bundle options, int userId) {
        if (intents == null) {
            throw new NullPointerException("intents is null");
        }
        if (resolvedTypes == null) {
            throw new NullPointerException("resolvedTypes is null");
        }
        if (intents.length != resolvedTypes.length) {
            throw new IllegalArgumentException("intents are length different than resolvedTypes");
        }


        int callingPid;
        if (callingUid >= 0) {
            callingPid = -1;
        } else if (caller == null) {
            callingPid = Binder.getCallingPid();
            callingUid = Binder.getCallingUid();
        } else {
            callingPid = callingUid = -1;
        }
        final long origId = Binder.clearCallingIdentity();
        try {
            synchronized (mService) {
                ActivityRecord[] outActivity = new ActivityRecord[1];
                for (int i=0; i<intents.length; i++) {
                    Intent intent = intents[i];
                    if (intent == null) {
                        continue;
                    }

                    // Refuse possible leaked file descriptors
                    if (intent != null && intent.hasFileDescriptors()) {
                        throw new IllegalArgumentException("File descriptors passed in Intent");
                    }

                    boolean componentSpecified = intent.getComponent() != null;

                    // Don't modify the client's object!
                    intent = new Intent(intent);

                    // Collect information about the target of the Intent.
                    ActivityInfo aInfo = resolveActivity(intent, resolvedTypes[i],
                            0, null, null, userId);
                    // TODO: New, check if this is correct
                    aInfo = mService.getActivityInfoForUser(aInfo, userId);

                    if (aInfo != null &&
                            (aInfo.applicationInfo.flags & ApplicationInfo.FLAG_CANT_SAVE_STATE)
                                    != 0) {
                        throw new IllegalArgumentException(
                                "FLAG_CANT_SAVE_STATE not supported here");
                    }

                    Bundle theseOptions;
                    if (options != null && i == intents.length-1) {
                        theseOptions = options;
                    } else {
                        theseOptions = null;
                    }
                    int res = startActivityLocked(caller, intent, resolvedTypes[i],
                            aInfo, resultTo, null, -1, callingPid, callingUid, callingPackage,
                            0, theseOptions, componentSpecified, outActivity);
                    if (res < 0) {
                        return res;
                    }

                    resultTo = outActivity[0] != null ? outActivity[0].appToken : null;
                }
            }
        } finally {
            Binder.restoreCallingIdentity(origId);
        }

        return ActivityManager.START_SUCCESS;
    }

    final boolean realStartActivityLocked(ActivityRecord r,
            ProcessRecord app, boolean andResume, boolean checkConfig, Bundle resumeArgs)
            throws RemoteException {

        r.startFreezingScreenLocked(app, 0);
        if (false) Slog.d(TAG, "realStartActivity: setting app visibility true");
        mWindowManager.setAppVisibility(r.appToken, true);

        // schedule launch ticks to collect information about slow apps.
        r.startLaunchTickingLocked();

        // Have the window manager re-evaluate the orientation of
        // the screen based on the new activity order.  Note that
        // as a result of this, it can call back into the activity
        // manager with a new orientation.  We don't care about that,
        // because the activity is not currently running so we are
        // just restarting it anyway.
        if (checkConfig) {
            Configuration config = mWindowManager.updateOrientationFromAppTokens(
                    mService.mConfiguration,
                    r.mayFreezeScreenLocked(app) ? r.appToken : null);
            mService.updateConfigurationLocked(config, r, false, false);
        }

        r.app = app;
        app.waitingToKill = null;
        r.launchCount++;
        r.lastLaunchTime = SystemClock.uptimeMillis();

        if (localLOGV) Slog.v(TAG, "Launching: " + r);

        int idx = app.activities.indexOf(r);
        if (idx < 0) {
            app.activities.add(r);
        }
        mService.updateLruProcessLocked(app, true, null);
        mService.updateOomAdjLocked();

        final ActivityStack stack = r.task.stack;
        try {
            if (app.thread == null) {
                throw new RemoteException();
            }
            List<ResultInfo> results = null;
            List<Intent> newIntents = null;
            if (andResume) {
                results = r.results;
                newIntents = r.newIntents;
            }
            if (DEBUG_SWITCH) Slog.v(TAG, "Launching: " + r
                    + " icicle=" + r.icicle
                    + " with results=" + results + " newIntents=" + newIntents
                    + " andResume=" + andResume);
            if (andResume) {
                EventLog.writeEvent(EventLogTags.AM_RESTART_ACTIVITY,
                        r.userId, System.identityHashCode(r),
                        r.task.taskId, r.shortComponentName);
            }
            if (r.isHomeActivity() && r.isNotResolverActivity()) {
                // Home process is the root process of the task.
                mService.mHomeProcess = r.task.mActivities.get(0).app;
            }
            mService.ensurePackageDexOpt(r.intent.getComponent().getPackageName());
            r.sleeping = false;
            r.forceNewConfig = false;
            mService.showAskCompatModeDialogLocked(r);
            r.compat = mService.compatibilityInfoForPackageLocked(r.info.applicationInfo);
            String profileFile = null;
            ParcelFileDescriptor profileFd = null;
            boolean profileAutoStop = false;
            if (mService.mProfileApp != null && mService.mProfileApp.equals(app.processName)) {
                if (mService.mProfileProc == null || mService.mProfileProc == app) {
                    mService.mProfileProc = app;
                    profileFile = mService.mProfileFile;
                    profileFd = mService.mProfileFd;
                    profileAutoStop = mService.mAutoStopProfiler;
                }
            }
            app.hasShownUi = true;
            app.pendingUiClean = true;
            if (profileFd != null) {
                try {
                    profileFd = profileFd.dup();
                } catch (IOException e) {
                    if (profileFd != null) {
                        try {
                            profileFd.close();
                        } catch (IOException o) {
                        }
                        profileFd = null;
                    }
                }
            }

            app.forceProcessStateUpTo(ActivityManager.PROCESS_STATE_TOP);
            app.thread.scheduleLaunchActivity(new Intent(r.intent), r.appToken,
                    System.identityHashCode(r), r.info,
                    new Configuration(mService.mConfiguration), r.compat,
                    app.repProcState, r.icicle, results, newIntents, !andResume,
                    mService.isNextTransitionForward(), profileFile, profileFd,
                    profileAutoStop, resumeArgs);

            if ((app.info.flags&ApplicationInfo.FLAG_CANT_SAVE_STATE) != 0) {
                // This may be a heavy-weight process!  Note that the package
                // manager will ensure that only activity can run in the main
                // process of the .apk, which is the only thing that will be
                // considered heavy-weight.
                if (app.processName.equals(app.info.packageName)) {
                    if (mService.mHeavyWeightProcess != null
                            && mService.mHeavyWeightProcess != app) {
                        Slog.w(TAG, "Starting new heavy weight process " + app
                                + " when already running "
                                + mService.mHeavyWeightProcess);
                    }
                    mService.mHeavyWeightProcess = app;
                    Message msg = mService.mHandler.obtainMessage(
                            ActivityManagerService.POST_HEAVY_NOTIFICATION_MSG);
                    msg.obj = r;
                    mService.mHandler.sendMessage(msg);
                }
            }

        } catch (RemoteException e) {
            if (r.launchFailed) {
                // This is the second time we failed -- finish activity
                // and give up.
                Slog.e(TAG, "Second failure launching "
                      + r.intent.getComponent().flattenToShortString()
                      + ", giving up", e);
                mService.appDiedLocked(app, app.pid, app.thread);
                stack.requestFinishActivityLocked(r.appToken, Activity.RESULT_CANCELED, null,
                        "2nd-crash", false);
                return false;
            }

            // This is the first time we failed -- restart process and
            // retry.
            app.activities.remove(r);
            throw e;
        }

        r.launchFailed = false;
        if (stack.updateLRUListLocked(r)) {
            Slog.w(TAG, "Activity " + r
                  + " being launched, but already in LRU list");
        }

        if (andResume) {
            // As part of the process of launching, ActivityThread also performs
            // a resume.
            stack.minimalResumeActivityLocked(r);
        } else {
            // This activity is not starting in the resumed state... which
            // should look like we asked it to pause+stop (but remain visible),
            // and it has done so and reported back the current icicle and
            // other state.
            if (DEBUG_STATES) Slog.v(TAG, "Moving to STOPPED: " + r
                    + " (starting in stopped state)");
            r.state = ActivityState.STOPPED;
            r.stopped = true;
        }

        // Launch the new version setup screen if needed.  We do this -after-
        // launching the initial activity (that is, home), so that it can have
        // a chance to initialize itself while in the background, making the
        // switch back to it faster and look better.
        if (isFrontStack(stack)) {
            mService.startSetupActivityLocked();
        }

        return true;
    }

    void startSpecificActivityLocked(ActivityRecord r,
            boolean andResume, boolean checkConfig, Bundle resumeArgs) {
        // Is this activity's application already running?
        ProcessRecord app = mService.getProcessRecordLocked(r.processName,
                r.info.applicationInfo.uid, true);

        r.task.stack.setLaunchTime(r);

        if (app != null && app.thread != null) {
            try {
                if ((r.info.flags&ActivityInfo.FLAG_MULTIPROCESS) == 0
                        || !"android".equals(r.info.packageName)) {
                    // Don't add this if it is a platform component that is marked
                    // to run in multiple processes, because this is actually
                    // part of the framework so doesn't make sense to track as a
                    // separate apk in the process.
                    app.addPackage(r.info.packageName, mService.mProcessStats);
                }
                realStartActivityLocked(r, app, andResume, checkConfig, resumeArgs);
                return;
            } catch (RemoteException e) {
                Slog.w(TAG, "Exception when starting activity "
                        + r.intent.getComponent().flattenToShortString(), e);
            }

            // If a dead object exception was thrown -- fall through to
            // restart the application.
        }

        mService.startProcessLocked(r.processName, r.info.applicationInfo, true, 0,
                "activity", r.intent.getComponent(), false, false, true);
    }

    final int startActivityLocked(IApplicationThread caller,
            Intent intent, String resolvedType, ActivityInfo aInfo, IBinder resultTo,
            String resultWho, int requestCode,
            int callingPid, int callingUid, String callingPackage, int startFlags, Bundle options,
            boolean componentSpecified, ActivityRecord[] outActivity) {
        int err = ActivityManager.START_SUCCESS;

        ProcessRecord callerApp = null;
        if (caller != null) {
            callerApp = mService.getRecordForAppLocked(caller);
            if (callerApp != null) {
                callingPid = callerApp.pid;
                callingUid = callerApp.info.uid;
            } else {
                Slog.w(TAG, "Unable to find app for caller " + caller
                      + " (pid=" + callingPid + ") when starting: "
                      + intent.toString());
                err = ActivityManager.START_PERMISSION_DENIED;
            }
        }

        if (err == ActivityManager.START_SUCCESS) {
            final int userId = aInfo != null ? UserHandle.getUserId(aInfo.applicationInfo.uid) : 0;
            Slog.i(TAG, "START u" + userId + " {" + intent.toShortString(true, true, true, false)
                    + "} from pid " + (callerApp != null ? callerApp.pid : callingPid));
        }

        ActivityRecord sourceRecord = null;
        ActivityRecord resultRecord = null;
        if (resultTo != null) {
            sourceRecord = isInAnyStackLocked(resultTo);
            if (DEBUG_RESULTS) Slog.v(
                TAG, "Will send result to " + resultTo + " " + sourceRecord);
            if (sourceRecord != null) {
                if (requestCode >= 0 && !sourceRecord.finishing) {
                    resultRecord = sourceRecord;
                }
            }
        }
        ActivityStack resultStack = resultRecord == null ? null : resultRecord.task.stack;

        int launchFlags = intent.getFlags();

        if ((launchFlags&Intent.FLAG_ACTIVITY_FORWARD_RESULT) != 0
                && sourceRecord != null) {
            // Transfer the result target from the source activity to the new
            // one being started, including any failures.
            if (requestCode >= 0) {
                ActivityOptions.abort(options);
                return ActivityManager.START_FORWARD_AND_REQUEST_CONFLICT;
            }
            resultRecord = sourceRecord.resultTo;
            resultWho = sourceRecord.resultWho;
            requestCode = sourceRecord.requestCode;
            sourceRecord.resultTo = null;
            if (resultRecord != null) {
                resultRecord.removeResultsLocked(
                    sourceRecord, resultWho, requestCode);
            }
        }

        if (err == ActivityManager.START_SUCCESS && intent.getComponent() == null) {
            // We couldn't find a class that can handle the given Intent.
            // That's the end of that!
            err = ActivityManager.START_INTENT_NOT_RESOLVED;
        }

        if (err == ActivityManager.START_SUCCESS && aInfo == null) {
            // We couldn't find the specific class specified in the Intent.
            // Also the end of the line.
            err = ActivityManager.START_CLASS_NOT_FOUND;
        }

        if (err != ActivityManager.START_SUCCESS) {
            if (resultRecord != null) {
                resultStack.sendActivityResultLocked(-1,
                    resultRecord, resultWho, requestCode,
                    Activity.RESULT_CANCELED, null);
            }
            setDismissKeyguard(false);
            ActivityOptions.abort(options);
            return err;
        }

        final int startAnyPerm = mService.checkPermission(
                START_ANY_ACTIVITY, callingPid, callingUid);
        final int componentPerm = mService.checkComponentPermission(aInfo.permission, callingPid,
                callingUid, aInfo.applicationInfo.uid, aInfo.exported);
        if (startAnyPerm != PERMISSION_GRANTED && componentPerm != PERMISSION_GRANTED) {
            if (resultRecord != null) {
                resultStack.sendActivityResultLocked(-1,
                    resultRecord, resultWho, requestCode,
                    Activity.RESULT_CANCELED, null);
            }
            setDismissKeyguard(false);
            String msg;
            if (!aInfo.exported) {
                msg = "Permission Denial: starting " + intent.toString()
                        + " from " + callerApp + " (pid=" + callingPid
                        + ", uid=" + callingUid + ")"
                        + " not exported from uid " + aInfo.applicationInfo.uid;
            } else {
                msg = "Permission Denial: starting " + intent.toString()
                        + " from " + callerApp + " (pid=" + callingPid
                        + ", uid=" + callingUid + ")"
                        + " requires " + aInfo.permission;
            }
            Slog.w(TAG, msg);
            throw new SecurityException(msg);
        }

        boolean abort = !mService.mIntentFirewall.checkStartActivity(intent, callingUid,
                callingPid, resolvedType, aInfo.applicationInfo);

        if (mService.mController != null) {
            try {
                // The Intent we give to the watcher has the extra data
                // stripped off, since it can contain private information.
                Intent watchIntent = intent.cloneFilter();
                abort |= !mService.mController.activityStarting(watchIntent,
                        aInfo.applicationInfo.packageName);
            } catch (RemoteException e) {
                mService.mController = null;
            }
        }

        if (abort) {
            if (resultRecord != null) {
                resultStack.sendActivityResultLocked(-1, resultRecord, resultWho, requestCode,
                        Activity.RESULT_CANCELED, null);
            }
            // We pretend to the caller that it was really started, but
            // they will just get a cancel result.
            setDismissKeyguard(false);
            ActivityOptions.abort(options);
            return ActivityManager.START_SUCCESS;
        }

        ActivityRecord r = new ActivityRecord(mService, callerApp, callingUid, callingPackage,
                intent, resolvedType, aInfo, mService.mConfiguration,
                resultRecord, resultWho, requestCode, componentSpecified, this);
        if (outActivity != null) {
            outActivity[0] = r;
        }

        final ActivityStack stack = getFocusedStack();
        if (stack.mResumedActivity == null
                || stack.mResumedActivity.info.applicationInfo.uid != callingUid) {
            if (!mService.checkAppSwitchAllowedLocked(callingPid, callingUid, "Activity start")) {
                PendingActivityLaunch pal =
                        new PendingActivityLaunch(r, sourceRecord, startFlags, stack);
                mService.mPendingActivityLaunches.add(pal);
                setDismissKeyguard(false);
                ActivityOptions.abort(options);
                return ActivityManager.START_SWITCHES_CANCELED;
            }
        }

        if (mService.mDidAppSwitch) {
            // This is the second allowed switch since we stopped switches,
            // so now just generally allow switches.  Use case: user presses
            // home (switches disabled, switch to home, mDidAppSwitch now true);
            // user taps a home icon (coming from home so allowed, we hit here
            // and now allow anyone to switch again).
            mService.mAppSwitchesAllowedTime = 0;
        } else {
            mService.mDidAppSwitch = true;
        }

        mService.doPendingActivityLaunchesLocked(false);

        err = startActivityUncheckedLocked(r, sourceRecord, startFlags, true, options);

        if (allPausedActivitiesComplete()) {
            // If someone asked to have the keyguard dismissed on the next
            // activity start, but we are not actually doing an activity
            // switch...  just dismiss the keyguard now, because we
            // probably want to see whatever is behind it.
            dismissKeyguard();
        }
        return err;
    }

    ActivityStack adjustStackFocus(ActivityRecord r) {
        final TaskRecord task = r.task;
        if (r.isApplicationActivity() || (task != null && task.isApplicationTask())) {
            if (task != null) {
                final ActivityStack taskStack = task.stack;
                if (mFocusedStack != taskStack) {
                    if (DEBUG_FOCUS || DEBUG_STACK) Slog.d(TAG,
                            "adjustStackFocus: Setting focused stack to r=" + r + " task=" + task);
                    mFocusedStack = taskStack;
                } else {
                    if (DEBUG_FOCUS || DEBUG_STACK) Slog.d(TAG,
                        "adjustStackFocus: Focused stack already=" + mFocusedStack);
                }
                return taskStack;
            }

            if (mFocusedStack != mHomeStack) {
                if (DEBUG_FOCUS || DEBUG_STACK) Slog.d(TAG,
                        "adjustStackFocus: Have a focused stack=" + mFocusedStack);
                return mFocusedStack;
            }

            int numDisplays = mDisplayInfos.size();
            for (int displayNdx = 0; displayNdx < numDisplays; ++displayNdx) {
                ArrayList<ActivityStack> stacks = mDisplayInfos.valueAt(displayNdx).stacks;
                for (int stackNdx = stacks.size() - 1; stackNdx >= 0; --stackNdx) {
                    ActivityStack stack = stacks.get(stackNdx);
                    if (!stack.isHomeStack()) {
                        if (DEBUG_FOCUS || DEBUG_STACK) Slog.d(TAG,
                                "adjustStackFocus: Setting focused stack=" + stack);
                        mFocusedStack = stack;
                        return mFocusedStack;
                    }
                }
            }

            // Need to create an app stack for this user.
            int stackId = createStackOnDisplay(null, getNextStackId(), Display.DEFAULT_DISPLAY);
            if (DEBUG_FOCUS || DEBUG_STACK) Slog.d(TAG, "adjustStackFocus: New stack r=" + r +
                    " stackId=" + stackId);
            mFocusedStack = getStack(stackId);
            return mFocusedStack;
        }
        return mHomeStack;
    }

    void setFocusedStack(ActivityRecord r) {
        if (r != null) {
            final boolean isHomeActivity =
                    !r.isApplicationActivity() || (r.task != null && !r.task.isApplicationTask());
            moveHomeStack(isHomeActivity);
        }
    }

    final int startActivityUncheckedLocked(ActivityRecord r,
            ActivityRecord sourceRecord, int startFlags, boolean doResume,
            Bundle options) {
        final Intent intent = r.intent;
        final int callingUid = r.launchedFromUid;

        int launchFlags = intent.getFlags();

        // We'll invoke onUserLeaving before onPause only if the launching
        // activity did not explicitly state that this is an automated launch.
        mUserLeaving = (launchFlags&Intent.FLAG_ACTIVITY_NO_USER_ACTION) == 0;
        if (DEBUG_USER_LEAVING) Slog.v(TAG, "startActivity() => mUserLeaving=" + mUserLeaving);

        // If the caller has asked not to resume at this point, we make note
        // of this in the record so that we can skip it when trying to find
        // the top running activity.
        if (!doResume) {
            r.delayedResume = true;
        }

        ActivityRecord notTop = (launchFlags&Intent.FLAG_ACTIVITY_PREVIOUS_IS_TOP) != 0 ? r : null;

        // If the onlyIfNeeded flag is set, then we can do this if the activity
        // being launched is the same as the one making the call...  or, as
        // a special case, if we do not know the caller then we count the
        // current top activity as the caller.
        if ((startFlags&ActivityManager.START_FLAG_ONLY_IF_NEEDED) != 0) {
            ActivityRecord checkedCaller = sourceRecord;
            if (checkedCaller == null) {
                checkedCaller = getFocusedStack().topRunningNonDelayedActivityLocked(notTop);
            }
            if (!checkedCaller.realActivity.equals(r.realActivity)) {
                // Caller is not the same as launcher, so always needed.
                startFlags &= ~ActivityManager.START_FLAG_ONLY_IF_NEEDED;
            }
        }

        if (sourceRecord == null) {
            // This activity is not being started from another...  in this
            // case we -always- start a new task.
            if ((launchFlags&Intent.FLAG_ACTIVITY_NEW_TASK) == 0) {
                Slog.w(TAG, "startActivity called from non-Activity context; forcing " +
                        "Intent.FLAG_ACTIVITY_NEW_TASK for: " + intent);
                launchFlags |= Intent.FLAG_ACTIVITY_NEW_TASK;
            }
        } else if (sourceRecord.launchMode == ActivityInfo.LAUNCH_SINGLE_INSTANCE) {
            // The original activity who is starting us is running as a single
            // instance...  this new activity it is starting must go on its
            // own task.
            launchFlags |= Intent.FLAG_ACTIVITY_NEW_TASK;
        } else if (r.launchMode == ActivityInfo.LAUNCH_SINGLE_INSTANCE
                || r.launchMode == ActivityInfo.LAUNCH_SINGLE_TASK) {
            // The activity being started is a single instance...  it always
            // gets launched into its own task.
            launchFlags |= Intent.FLAG_ACTIVITY_NEW_TASK;
        }

        ActivityInfo newTaskInfo = null;
        Intent newTaskIntent = null;
        final ActivityStack sourceStack;
        if (sourceRecord != null) {
            if (sourceRecord.finishing) {
                // If the source is finishing, we can't further count it as our source.  This
                // is because the task it is associated with may now be empty and on its way out,
                // so we don't want to blindly throw it in to that task.  Instead we will take
                // the NEW_TASK flow and try to find a task for it. But save the task information
                // so it can be used when creating the new task.
                if ((launchFlags&Intent.FLAG_ACTIVITY_NEW_TASK) == 0) {
                    Slog.w(TAG, "startActivity called from finishing " + sourceRecord
                            + "; forcing " + "Intent.FLAG_ACTIVITY_NEW_TASK for: " + intent);
                    launchFlags |= Intent.FLAG_ACTIVITY_NEW_TASK;
                    newTaskInfo = sourceRecord.info;
                    newTaskIntent = sourceRecord.task.intent;
                }
                sourceRecord = null;
                sourceStack = null;
            } else {
                sourceStack = sourceRecord.task.stack;
            }
        } else {
            sourceStack = null;
        }

        if (r.resultTo != null && (launchFlags&Intent.FLAG_ACTIVITY_NEW_TASK) != 0) {
            // For whatever reason this activity is being launched into a new
            // task...  yet the caller has requested a result back.  Well, that
            // is pretty messed up, so instead immediately send back a cancel
            // and let the new task continue launched as normal without a
            // dependency on its originator.
            Slog.w(TAG, "Activity is launching as a new task, so cancelling activity result.");
            r.resultTo.task.stack.sendActivityResultLocked(-1,
                    r.resultTo, r.resultWho, r.requestCode,
                Activity.RESULT_CANCELED, null);
            r.resultTo = null;
        }

        boolean addingToTask = false;
        boolean movedHome = false;
        TaskRecord reuseTask = null;
        ActivityStack targetStack;
        if (((launchFlags&Intent.FLAG_ACTIVITY_NEW_TASK) != 0 &&
                (launchFlags&Intent.FLAG_ACTIVITY_MULTIPLE_TASK) == 0)
                || r.launchMode == ActivityInfo.LAUNCH_SINGLE_TASK
                || r.launchMode == ActivityInfo.LAUNCH_SINGLE_INSTANCE) {
            // If bring to front is requested, and no result is requested, and
            // we can find a task that was started with this same
            // component, then instead of launching bring that one to the front.
            if (r.resultTo == null) {
                // See if there is a task to bring to the front.  If this is
                // a SINGLE_INSTANCE activity, there can be one and only one
                // instance of it in the history, and it is always in its own
                // unique task, so we do a special search.
                ActivityRecord intentActivity = r.launchMode != ActivityInfo.LAUNCH_SINGLE_INSTANCE
                        ? findTaskLocked(r)
                        : findActivityLocked(intent, r.info);
                if (intentActivity != null) {
                    if (r.task == null) {
                        r.task = intentActivity.task;
                    }
                    targetStack = intentActivity.task.stack;
                    targetStack.mLastPausedActivity = null;
                    if (DEBUG_TASKS) Slog.d(TAG, "Bring to front target: " + targetStack
                            + " from " + intentActivity);
                    moveHomeStack(targetStack.isHomeStack());
                    if (intentActivity.task.intent == null) {
                        // This task was started because of movement of
                        // the activity based on affinity...  now that we
                        // are actually launching it, we can assign the
                        // base intent.
                        intentActivity.task.setIntent(intent, r.info);
                    }
                    // If the target task is not in the front, then we need
                    // to bring it to the front...  except...  well, with
                    // SINGLE_TASK_LAUNCH it's not entirely clear.  We'd like
                    // to have the same behavior as if a new instance was
                    // being started, which means not bringing it to the front
                    // if the caller is not itself in the front.
                    final ActivityStack lastStack = getLastStack();
                    ActivityRecord curTop = lastStack == null?
                            null : lastStack.topRunningNonDelayedActivityLocked(notTop);
                    if (curTop != null && (curTop.task != intentActivity.task ||
                            curTop.task != lastStack.topTask())) {
                        r.intent.addFlags(Intent.FLAG_ACTIVITY_BROUGHT_TO_FRONT);
                        if (sourceRecord == null || (sourceStack.topActivity() != null &&
                                sourceStack.topActivity().task == sourceRecord.task)) {
                            // We really do want to push this one into the
                            // user's face, right now.
                            movedHome = true;
                            targetStack.moveTaskToFrontLocked(intentActivity.task, r, options);
                            if ((launchFlags &
                                    (FLAG_ACTIVITY_NEW_TASK | FLAG_ACTIVITY_TASK_ON_HOME))
                                    == (FLAG_ACTIVITY_NEW_TASK | FLAG_ACTIVITY_TASK_ON_HOME)) {
                                // Caller wants to appear on home activity.
                                intentActivity.task.mOnTopOfHome = true;
                            }
                            options = null;
                        }
                    }
                    // If the caller has requested that the target task be
                    // reset, then do so.
                    if ((launchFlags&Intent.FLAG_ACTIVITY_RESET_TASK_IF_NEEDED) != 0) {
                        intentActivity = targetStack.resetTaskIfNeededLocked(intentActivity, r);
                    }
                    if ((startFlags&ActivityManager.START_FLAG_ONLY_IF_NEEDED) != 0) {
                        // We don't need to start a new activity, and
                        // the client said not to do anything if that
                        // is the case, so this is it!  And for paranoia, make
                        // sure we have correctly resumed the top activity.
                        if (doResume) {
                            resumeTopActivitiesLocked(targetStack, null, options);
                        } else {
                            ActivityOptions.abort(options);
                        }
                        if (r.task == null)  Slog.v(TAG,
                                "startActivityUncheckedLocked: task left null",
                                new RuntimeException("here").fillInStackTrace());
                        return ActivityManager.START_RETURN_INTENT_TO_CALLER;
                    }
                    if ((launchFlags &
                            (Intent.FLAG_ACTIVITY_NEW_TASK|Intent.FLAG_ACTIVITY_CLEAR_TASK))
                            == (Intent.FLAG_ACTIVITY_NEW_TASK|Intent.FLAG_ACTIVITY_CLEAR_TASK)) {
                        // The caller has requested to completely replace any
                        // existing task with its new activity.  Well that should
                        // not be too hard...
                        reuseTask = intentActivity.task;
                        reuseTask.performClearTaskLocked();
                        reuseTask.setIntent(r.intent, r.info);
                    } else if ((launchFlags&Intent.FLAG_ACTIVITY_CLEAR_TOP) != 0
                            || r.launchMode == ActivityInfo.LAUNCH_SINGLE_TASK
                            || r.launchMode == ActivityInfo.LAUNCH_SINGLE_INSTANCE) {
                        // In this situation we want to remove all activities
                        // from the task up to the one being started.  In most
                        // cases this means we are resetting the task to its
                        // initial state.
                        ActivityRecord top =
                                intentActivity.task.performClearTaskLocked(r, launchFlags);
                        if (top != null) {
                            if (top.frontOfTask) {
                                // Activity aliases may mean we use different
                                // intents for the top activity, so make sure
                                // the task now has the identity of the new
                                // intent.
                                top.task.setIntent(r.intent, r.info);
                            }
                            ActivityStack.logStartActivity(EventLogTags.AM_NEW_INTENT,
                                    r, top.task);
                            top.deliverNewIntentLocked(callingUid, r.intent);
                        } else {
                            // A special case: we need to
                            // start the activity because it is not currently
                            // running, and the caller has asked to clear the
                            // current task to have this activity at the top.
                            addingToTask = true;
                            // Now pretend like this activity is being started
                            // by the top of its task, so it is put in the
                            // right place.
                            sourceRecord = intentActivity;
                        }
                    } else if (r.realActivity.equals(intentActivity.task.realActivity)) {
                        // In this case the top activity on the task is the
                        // same as the one being launched, so we take that
                        // as a request to bring the task to the foreground.
                        // If the top activity in the task is the root
                        // activity, deliver this new intent to it if it
                        // desires.
                        if (((launchFlags&Intent.FLAG_ACTIVITY_SINGLE_TOP) != 0
                                || r.launchMode == ActivityInfo.LAUNCH_SINGLE_TOP)
                                && intentActivity.realActivity.equals(r.realActivity)) {
                            ActivityStack.logStartActivity(EventLogTags.AM_NEW_INTENT, r,
                                    intentActivity.task);
                            if (intentActivity.frontOfTask) {
                                intentActivity.task.setIntent(r.intent, r.info);
                            }
                            intentActivity.deliverNewIntentLocked(callingUid, r.intent);
                        } else if (!r.intent.filterEquals(intentActivity.task.intent)) {
                            // In this case we are launching the root activity
                            // of the task, but with a different intent.  We
                            // should start a new instance on top.
                            addingToTask = true;
                            sourceRecord = intentActivity;
                        }
                    } else if ((launchFlags&Intent.FLAG_ACTIVITY_RESET_TASK_IF_NEEDED) == 0) {
                        // In this case an activity is being launched in to an
                        // existing task, without resetting that task.  This
                        // is typically the situation of launching an activity
                        // from a notification or shortcut.  We want to place
                        // the new activity on top of the current task.
                        addingToTask = true;
                        sourceRecord = intentActivity;
                    } else if (!intentActivity.task.rootWasReset) {
                        // In this case we are launching in to an existing task
                        // that has not yet been started from its front door.
                        // The current task has been brought to the front.
                        // Ideally, we'd probably like to place this new task
                        // at the bottom of its stack, but that's a little hard
                        // to do with the current organization of the code so
                        // for now we'll just drop it.
                        intentActivity.task.setIntent(r.intent, r.info);
                    }
                    if (!addingToTask && reuseTask == null) {
                        // We didn't do anything...  but it was needed (a.k.a., client
                        // don't use that intent!)  And for paranoia, make
                        // sure we have correctly resumed the top activity.
                        if (doResume) {
                            targetStack.resumeTopActivityLocked(null, options);
                        } else {
                            ActivityOptions.abort(options);
                        }
                        if (r.task == null)  Slog.v(TAG,
                            "startActivityUncheckedLocked: task left null",
                            new RuntimeException("here").fillInStackTrace());
                        return ActivityManager.START_TASK_TO_FRONT;
                    }
                }
            }
        }

        //String uri = r.intent.toURI();
        //Intent intent2 = new Intent(uri);
        //Slog.i(TAG, "Given intent: " + r.intent);
        //Slog.i(TAG, "URI is: " + uri);
        //Slog.i(TAG, "To intent: " + intent2);

        if (r.packageName != null) {
            // If the activity being launched is the same as the one currently
            // at the top, then we need to check if it should only be launched
            // once.
            ActivityStack topStack = getFocusedStack();
            ActivityRecord top = topStack.topRunningNonDelayedActivityLocked(notTop);
            if (top != null && r.resultTo == null) {
                if (top.realActivity.equals(r.realActivity) && top.userId == r.userId) {
                    if (top.app != null && top.app.thread != null) {
                        if ((launchFlags&Intent.FLAG_ACTIVITY_SINGLE_TOP) != 0
                            || r.launchMode == ActivityInfo.LAUNCH_SINGLE_TOP
                            || r.launchMode == ActivityInfo.LAUNCH_SINGLE_TASK) {
                            ActivityStack.logStartActivity(EventLogTags.AM_NEW_INTENT, top,
                                    top.task);
                            // For paranoia, make sure we have correctly
                            // resumed the top activity.
                            topStack.mLastPausedActivity = null;
                            if (doResume) {
                                resumeTopActivitiesLocked();
                            }
                            ActivityOptions.abort(options);
                            if ((startFlags&ActivityManager.START_FLAG_ONLY_IF_NEEDED) != 0) {
                                // We don't need to start a new activity, and
                                // the client said not to do anything if that
                                // is the case, so this is it!
                                if (r.task == null)  Slog.v(TAG,
                                    "startActivityUncheckedLocked: task left null",
                                    new RuntimeException("here").fillInStackTrace());
                                return ActivityManager.START_RETURN_INTENT_TO_CALLER;
                            }
                            top.deliverNewIntentLocked(callingUid, r.intent);
                            if (r.task == null)  Slog.v(TAG,
                                "startActivityUncheckedLocked: task left null",
                                new RuntimeException("here").fillInStackTrace());
                            return ActivityManager.START_DELIVERED_TO_TOP;
                        }
                    }
                }
            }

        } else {
            if (r.resultTo != null) {
                r.resultTo.task.stack.sendActivityResultLocked(-1, r.resultTo, r.resultWho,
                        r.requestCode, Activity.RESULT_CANCELED, null);
            }
            ActivityOptions.abort(options);
            if (r.task == null)  Slog.v(TAG,
                "startActivityUncheckedLocked: task left null",
                new RuntimeException("here").fillInStackTrace());
            return ActivityManager.START_CLASS_NOT_FOUND;
        }

        boolean newTask = false;
        boolean keepCurTransition = false;

        // Should this be considered a new task?
        if (r.resultTo == null && !addingToTask
                && (launchFlags&Intent.FLAG_ACTIVITY_NEW_TASK) != 0) {
            targetStack = adjustStackFocus(r);
            moveHomeStack(targetStack.isHomeStack());
            if (reuseTask == null) {
                r.setTask(targetStack.createTaskRecord(getNextTaskId(),
                        newTaskInfo != null ? newTaskInfo : r.info,
                        newTaskIntent != null ? newTaskIntent : intent,
                        true), null, true);
                if (DEBUG_TASKS) Slog.v(TAG, "Starting new activity " + r + " in new task " +
                        r.task);
            } else {
                r.setTask(reuseTask, reuseTask, true);
            }
            newTask = true;
            if (!movedHome) {
                if ((launchFlags &
                        (Intent.FLAG_ACTIVITY_NEW_TASK|Intent.FLAG_ACTIVITY_TASK_ON_HOME))
                        == (Intent.FLAG_ACTIVITY_NEW_TASK|Intent.FLAG_ACTIVITY_TASK_ON_HOME)) {
                    // Caller wants to appear on home activity, so before starting
                    // their own activity we will bring home to the front.
                    r.task.mOnTopOfHome = true;
                }
            }
        } else if (sourceRecord != null) {
            TaskRecord sourceTask = sourceRecord.task;
            targetStack = sourceTask.stack;
            moveHomeStack(targetStack.isHomeStack());
            if (!addingToTask &&
                    (launchFlags&Intent.FLAG_ACTIVITY_CLEAR_TOP) != 0) {
                // In this case, we are adding the activity to an existing
                // task, but the caller has asked to clear that task if the
                // activity is already running.
                ActivityRecord top = sourceTask.performClearTaskLocked(r, launchFlags);
                keepCurTransition = true;
                if (top != null) {
                    ActivityStack.logStartActivity(EventLogTags.AM_NEW_INTENT, r, top.task);
                    top.deliverNewIntentLocked(callingUid, r.intent);
                    // For paranoia, make sure we have correctly
                    // resumed the top activity.
                    targetStack.mLastPausedActivity = null;
                    if (doResume) {
                        targetStack.resumeTopActivityLocked(null);
                    }
                    ActivityOptions.abort(options);
                    if (r.task == null)  Slog.w(TAG,
                        "startActivityUncheckedLocked: task left null",
                        new RuntimeException("here").fillInStackTrace());
                    return ActivityManager.START_DELIVERED_TO_TOP;
                }
            } else if (!addingToTask &&
                    (launchFlags&Intent.FLAG_ACTIVITY_REORDER_TO_FRONT) != 0) {
                // In this case, we are launching an activity in our own task
                // that may already be running somewhere in the history, and
                // we want to shuffle it to the front of the stack if so.
                final ActivityRecord top = sourceTask.findActivityInHistoryLocked(r);
                if (top != null) {
                    final TaskRecord task = top.task;
                    task.moveActivityToFrontLocked(top);
                    ActivityStack.logStartActivity(EventLogTags.AM_NEW_INTENT, r, task);
                    top.updateOptionsLocked(options);
                    top.deliverNewIntentLocked(callingUid, r.intent);
                    targetStack.mLastPausedActivity = null;
                    if (doResume) {
                        targetStack.resumeTopActivityLocked(null);
                    }
                    return ActivityManager.START_DELIVERED_TO_TOP;
                }
            }
            // An existing activity is starting this new activity, so we want
            // to keep the new one in the same task as the one that is starting
            // it.
            r.setTask(sourceTask, sourceRecord.thumbHolder, false);
            if (DEBUG_TASKS) Slog.v(TAG, "Starting new activity " + r
                    + " in existing task " + r.task + " from source " + sourceRecord);

        } else {
            // This not being started from an existing activity, and not part
            // of a new task...  just put it in the top task, though these days
            // this case should never happen.
            targetStack = adjustStackFocus(r);
            moveHomeStack(targetStack.isHomeStack());
            ActivityRecord prev = targetStack.topActivity();
            r.setTask(prev != null ? prev.task
                    : targetStack.createTaskRecord(getNextTaskId(), r.info, intent, true),
                    null, true);
            if (DEBUG_TASKS) Slog.v(TAG, "Starting new activity " + r
                    + " in new guessed " + r.task);
        }

        mService.grantUriPermissionFromIntentLocked(callingUid, r.packageName,
                intent, r.getUriPermissionsLocked());

        if (newTask) {
            EventLog.writeEvent(EventLogTags.AM_CREATE_TASK, r.userId, r.task.taskId);
        }
        ActivityStack.logStartActivity(EventLogTags.AM_CREATE_ACTIVITY, r, r.task);
        targetStack.mLastPausedActivity = null;
        targetStack.startActivityLocked(r, newTask, doResume, keepCurTransition, options);
        mService.setFocusedActivityLocked(r);
        return ActivityManager.START_SUCCESS;
    }

    void acquireLaunchWakelock() {
        if (VALIDATE_WAKE_LOCK_CALLER && Binder.getCallingUid() != Process.myUid()) {
            throw new IllegalStateException("Calling must be system uid");
        }
        mLaunchingActivity.acquire();
        if (!mHandler.hasMessages(LAUNCH_TIMEOUT_MSG)) {
            // To be safe, don't allow the wake lock to be held for too long.
            mHandler.sendEmptyMessageDelayed(LAUNCH_TIMEOUT_MSG, LAUNCH_TIMEOUT);
        }
    }

    // Checked.
    final ActivityRecord activityIdleInternalLocked(final IBinder token, boolean fromTimeout,
            Configuration config) {
        if (localLOGV) Slog.v(TAG, "Activity idle: " + token);

        ArrayList<ActivityRecord> stops = null;
        ArrayList<ActivityRecord> finishes = null;
        ArrayList<UserStartedState> startingUsers = null;
        int NS = 0;
        int NF = 0;
        IApplicationThread sendThumbnail = null;
        boolean booting = false;
        boolean enableScreen = false;
        boolean activityRemoved = false;

        ActivityRecord r = ActivityRecord.forToken(token);
        if (r != null) {
            if (DEBUG_IDLE) Slog.d(TAG, "activityIdleInternalLocked: Callers=" +
                    Debug.getCallers(4));
            mHandler.removeMessages(IDLE_TIMEOUT_MSG, r);
            r.finishLaunchTickingLocked();
            if (fromTimeout) {
                reportActivityLaunchedLocked(fromTimeout, r, -1, -1);
            }

            // This is a hack to semi-deal with a race condition
            // in the client where it can be constructed with a
            // newer configuration from when we asked it to launch.
            // We'll update with whatever configuration it now says
            // it used to launch.
            if (config != null) {
                r.configuration = config;
            }

            // We are now idle.  If someone is waiting for a thumbnail from
            // us, we can now deliver.
            r.idle = true;

            if (r.thumbnailNeeded && r.app != null && r.app.thread != null) {
                sendThumbnail = r.app.thread;
                r.thumbnailNeeded = false;
            }

            //Slog.i(TAG, "IDLE: mBooted=" + mBooted + ", fromTimeout=" + fromTimeout);
            if (!mService.mBooted && isFrontStack(r.task.stack)) {
                mService.mBooted = true;
                enableScreen = true;
            }
        }

        if (allResumedActivitiesIdle()) {
            if (r != null) {
                mService.scheduleAppGcsLocked();
            }

            if (mLaunchingActivity.isHeld()) {
                mHandler.removeMessages(LAUNCH_TIMEOUT_MSG);
                if (VALIDATE_WAKE_LOCK_CALLER &&
                        Binder.getCallingUid() != Process.myUid()) {
                    throw new IllegalStateException("Calling must be system uid");
                }
                mLaunchingActivity.release();
            }
            ensureActivitiesVisibleLocked(null, 0);
        }

        // Atomically retrieve all of the other things to do.
        stops = processStoppingActivitiesLocked(true);
        NS = stops != null ? stops.size() : 0;
        if ((NF=mFinishingActivities.size()) > 0) {
            finishes = new ArrayList<ActivityRecord>(mFinishingActivities);
            mFinishingActivities.clear();
        }

        final ArrayList<ActivityRecord> thumbnails;
        final int NT = mCancelledThumbnails.size();
        if (NT > 0) {
            thumbnails = new ArrayList<ActivityRecord>(mCancelledThumbnails);
            mCancelledThumbnails.clear();
        } else {
            thumbnails = null;
        }

        if (isFrontStack(mHomeStack)) {
            booting = mService.mBooting;
            mService.mBooting = false;
        }

        if (mStartingUsers.size() > 0) {
            startingUsers = new ArrayList<UserStartedState>(mStartingUsers);
            mStartingUsers.clear();
        }

        // Perform the following actions from unsynchronized state.
        final IApplicationThread thumbnailThread = sendThumbnail;
        mHandler.post(new Runnable() {
            @Override
            public void run() {
                if (thumbnailThread != null) {
                    try {
                        thumbnailThread.requestThumbnail(token);
                    } catch (Exception e) {
                        Slog.w(TAG, "Exception thrown when requesting thumbnail", e);
                        mService.sendPendingThumbnail(null, token, null, null, true);
                    }
                }

                // Report back to any thumbnail receivers.
                for (int i = 0; i < NT; i++) {
                    ActivityRecord r = thumbnails.get(i);
                    mService.sendPendingThumbnail(r, null, null, null, true);
                }
            }
        });

        // Stop any activities that are scheduled to do so but have been
        // waiting for the next one to start.
        for (int i = 0; i < NS; i++) {
            r = stops.get(i);
            final ActivityStack stack = r.task.stack;
            if (r.finishing) {
                stack.finishCurrentActivityLocked(r, ActivityStack.FINISH_IMMEDIATELY, false);
            } else {
                stack.stopActivityLocked(r);
            }
        }

        // Finish any activities that are scheduled to do so but have been
        // waiting for the next one to start.
        for (int i = 0; i < NF; i++) {
            r = finishes.get(i);
            activityRemoved |= r.task.stack.destroyActivityLocked(r, true, false, "finish-idle");
        }

        if (booting) {
            mService.finishBooting();
        } else if (startingUsers != null) {
            for (int i = 0; i < startingUsers.size(); i++) {
                mService.finishUserSwitch(startingUsers.get(i));
            }
        }

        mService.trimApplications();
        //dump();
        //mWindowManager.dump();

        if (enableScreen) {
            mService.enableScreenAfterBoot();
        }

        if (activityRemoved) {
            resumeTopActivitiesLocked();
        }

        return r;
    }

    boolean handleAppDiedLocked(ProcessRecord app) {
        boolean hasVisibleActivities = false;
        for (int displayNdx = mDisplayInfos.size() - 1; displayNdx >= 0; --displayNdx) {
            final ArrayList<ActivityStack> stacks = mDisplayInfos.valueAt(displayNdx).stacks;
            for (int stackNdx = stacks.size() - 1; stackNdx >= 0; --stackNdx) {
                hasVisibleActivities |= stacks.get(stackNdx).handleAppDiedLocked(app);
            }
        }
        return hasVisibleActivities;
    }

    void closeSystemDialogsLocked() {
        for (int displayNdx = mDisplayInfos.size() - 1; displayNdx >= 0; --displayNdx) {
            final ArrayList<ActivityStack> stacks = mDisplayInfos.valueAt(displayNdx).stacks;
            for (int stackNdx = stacks.size() - 1; stackNdx >= 0; --stackNdx) {
                stacks.get(stackNdx).closeSystemDialogsLocked();
            }
        }
    }

    void removeUserLocked(int userId) {
        mUserStackInFront.delete(userId);
    }

    /**
     * @return true if some activity was finished (or would have finished if doit were true).
     */
    boolean forceStopPackageLocked(String name, boolean doit, boolean evenPersistent, int userId) {
        boolean didSomething = false;
        for (int displayNdx = mDisplayInfos.size() - 1; displayNdx >= 0; --displayNdx) {
            final ArrayList<ActivityStack> stacks = mDisplayInfos.valueAt(displayNdx).stacks;
            final int numStacks = stacks.size();
            for (int stackNdx = 0; stackNdx < numStacks; ++stackNdx) {
                final ActivityStack stack = stacks.get(stackNdx);
                if (stack.forceStopPackageLocked(name, doit, evenPersistent, userId)) {
                    didSomething = true;
                }
            }
        }
        return didSomething;
    }

    void updatePreviousProcessLocked(ActivityRecord r) {
        // Now that this process has stopped, we may want to consider
        // it to be the previous app to try to keep around in case
        // the user wants to return to it.

        // First, found out what is currently the foreground app, so that
        // we don't blow away the previous app if this activity is being
        // hosted by the process that is actually still the foreground.
        ProcessRecord fgApp = null;
        for (int displayNdx = mDisplayInfos.size() - 1; displayNdx >= 0; --displayNdx) {
            final ArrayList<ActivityStack> stacks = mDisplayInfos.valueAt(displayNdx).stacks;
            for (int stackNdx = stacks.size() - 1; stackNdx >= 0; --stackNdx) {
                final ActivityStack stack = stacks.get(stackNdx);
                if (isFrontStack(stack)) {
                    if (stack.mResumedActivity != null) {
                        fgApp = stack.mResumedActivity.app;
                    } else if (stack.mPausingActivity != null) {
                        fgApp = stack.mPausingActivity.app;
                    }
                    break;
                }
            }
        }

        // Now set this one as the previous process, only if that really
        // makes sense to.
        if (r.app != null && fgApp != null && r.app != fgApp
                && r.lastVisibleTime > mService.mPreviousProcessVisibleTime
                && r.app != mService.mHomeProcess) {
            mService.mPreviousProcess = r.app;
            mService.mPreviousProcessVisibleTime = r.lastVisibleTime;
        }
    }

    boolean resumeTopActivitiesLocked() {
        return resumeTopActivitiesLocked(null, null, null);
    }

    boolean resumeTopActivitiesLocked(ActivityStack targetStack, ActivityRecord target,
            Bundle targetOptions) {
        if (targetStack == null) {
            targetStack = getFocusedStack();
        }
        boolean result = false;
        for (int displayNdx = mDisplayInfos.size() - 1; displayNdx >= 0; --displayNdx) {
            final ArrayList<ActivityStack> stacks = mDisplayInfos.valueAt(displayNdx).stacks;
            for (int stackNdx = stacks.size() - 1; stackNdx >= 0; --stackNdx) {
                final ActivityStack stack = stacks.get(stackNdx);
                if (isFrontStack(stack)) {
                    if (stack == targetStack) {
                        result = stack.resumeTopActivityLocked(target, targetOptions);
                    } else {
                        stack.resumeTopActivityLocked(null);
                    }
                }
            }
        }
        return result;
    }

    void finishTopRunningActivityLocked(ProcessRecord app) {
        for (int displayNdx = mDisplayInfos.size() - 1; displayNdx >= 0; --displayNdx) {
            final ArrayList<ActivityStack> stacks = mDisplayInfos.valueAt(displayNdx).stacks;
            final int numStacks = stacks.size();
            for (int stackNdx = 0; stackNdx < numStacks; ++stackNdx) {
                final ActivityStack stack = stacks.get(stackNdx);
                stack.finishTopRunningActivityLocked(app);
            }
        }
    }

    void findTaskToMoveToFrontLocked(int taskId, int flags, Bundle options) {
        for (int displayNdx = mDisplayInfos.size() - 1; displayNdx >= 0; --displayNdx) {
            final ArrayList<ActivityStack> stacks = mDisplayInfos.valueAt(displayNdx).stacks;
            for (int stackNdx = stacks.size() - 1; stackNdx >= 0; --stackNdx) {
                if (stacks.get(stackNdx).findTaskToMoveToFrontLocked(taskId, flags, options)) {
                    if (DEBUG_STACK) Slog.d(TAG, "findTaskToMoveToFront: moved to front of stack="
                            + stacks.get(stackNdx));
                    return;
                }
            }
        }
    }

    ActivityStack getStack(int stackId) {
        ActivityContainer activityContainer = mActivityContainers.get(stackId);
        if (activityContainer != null) {
            return activityContainer.mStack;
        }
        return null;
    }

    ArrayList<ActivityStack> getStacks() {
        ArrayList<ActivityStack> allStacks = new ArrayList<ActivityStack>();
        for (int displayNdx = mDisplayInfos.size() - 1; displayNdx >= 0; --displayNdx) {
            allStacks.addAll(mDisplayInfos.valueAt(displayNdx).stacks);
        }
        return allStacks;
    }

    IBinder getHomeActivityToken() {
        final ArrayList<TaskRecord> tasks = mHomeStack.getAllTasks();
        for (int taskNdx = tasks.size() - 1; taskNdx >= 0; --taskNdx) {
            final TaskRecord task = tasks.get(taskNdx);
            if (task.isHomeTask()) {
                final ArrayList<ActivityRecord> activities = task.mActivities;
                for (int activityNdx = activities.size() - 1; activityNdx >= 0; --activityNdx) {
                    final ActivityRecord r = activities.get(activityNdx);
                    if (r.isHomeActivity()) {
                        return r.appToken;
                    }
                }
            }
        }
        return null;
    }

    ActivityContainer createActivityContainer(ActivityRecord parentActivity, int stackId,
            IActivityContainerCallback callback) {
        ActivityContainer activityContainer = new ActivityContainer(parentActivity, stackId,
                callback);
        mActivityContainers.put(stackId, activityContainer);
        if (parentActivity != null) {
            parentActivity.mChildContainers.add(activityContainer.mStack);
        }
        return activityContainer;
    }

    ActivityContainer createActivityContainer(ActivityRecord parentActivity,
            IActivityContainerCallback callback) {
        return createActivityContainer(parentActivity, getNextStackId(), callback);
    }

    private int createStackOnDisplay(ActivityRecord parentActivity, int stackId, int displayId) {
        ActivityDisplayInfo displayInfo = mDisplayInfos.get(displayId);
        if (displayInfo == null) {
            return -1;
        }

        ActivityContainer activityContainer =
                createActivityContainer(parentActivity, stackId, null);
        activityContainer.attachToDisplayLocked(displayInfo);
        return stackId;
    }

    int getNextStackId() {
        while (true) {
            if (++mLastStackId <= HOME_STACK_ID) {
                mLastStackId = HOME_STACK_ID + 1;
            }
            if (getStack(mLastStackId) == null) {
                break;
            }
        }
        return mLastStackId;
    }

    void moveTaskToStack(int taskId, int stackId, boolean toTop) {
        final TaskRecord task = anyTaskForIdLocked(taskId);
        if (task == null) {
            return;
        }
        final ActivityStack stack = getStack(stackId);
        if (stack == null) {
            Slog.w(TAG, "moveTaskToStack: no stack for id=" + stackId);
            return;
        }
        removeTask(task);
        stack.addTask(task, toTop);
        mWindowManager.addTask(taskId, stackId, toTop);
        resumeTopActivitiesLocked();
    }

    ActivityRecord findTaskLocked(ActivityRecord r) {
        if (DEBUG_TASKS) Slog.d(TAG, "Looking for task of " + r);
        for (int displayNdx = mDisplayInfos.size() - 1; displayNdx >= 0; --displayNdx) {
            final ArrayList<ActivityStack> stacks = mDisplayInfos.valueAt(displayNdx).stacks;
            for (int stackNdx = stacks.size() - 1; stackNdx >= 0; --stackNdx) {
                final ActivityStack stack = stacks.get(stackNdx);
                if (!r.isApplicationActivity() && !stack.isHomeStack()) {
                    if (DEBUG_TASKS) Slog.d(TAG, "Skipping stack: " + stack);
                    continue;
                }
                final ActivityRecord ar = stack.findTaskLocked(r);
                if (ar != null) {
                    return ar;
                }
            }
        }
        if (DEBUG_TASKS) Slog.d(TAG, "No task found");
        return null;
    }

    ActivityRecord findActivityLocked(Intent intent, ActivityInfo info) {
        for (int displayNdx = mDisplayInfos.size() - 1; displayNdx >= 0; --displayNdx) {
            final ArrayList<ActivityStack> stacks = mDisplayInfos.valueAt(displayNdx).stacks;
            for (int stackNdx = stacks.size() - 1; stackNdx >= 0; --stackNdx) {
                final ActivityRecord ar = stacks.get(stackNdx).findActivityLocked(intent, info);
                if (ar != null) {
                    return ar;
                }
            }
        }
        return null;
    }

    void goingToSleepLocked() {
        scheduleSleepTimeout();
        if (!mGoingToSleep.isHeld()) {
            mGoingToSleep.acquire();
            if (mLaunchingActivity.isHeld()) {
                if (VALIDATE_WAKE_LOCK_CALLER && Binder.getCallingUid() != Process.myUid()) {
                    throw new IllegalStateException("Calling must be system uid");
                }
                mLaunchingActivity.release();
                mService.mHandler.removeMessages(LAUNCH_TIMEOUT_MSG);
            }
        }
        checkReadyForSleepLocked();
    }

    boolean shutdownLocked(int timeout) {
        boolean timedout = false;
        goingToSleepLocked();

        final long endTime = System.currentTimeMillis() + timeout;
        while (true) {
            boolean cantShutdown = false;
            for (int displayNdx = mDisplayInfos.size() - 1; displayNdx >= 0; --displayNdx) {
                final ArrayList<ActivityStack> stacks = mDisplayInfos.valueAt(displayNdx).stacks;
                for (int stackNdx = stacks.size() - 1; stackNdx >= 0; --stackNdx) {
                    cantShutdown |= stacks.get(stackNdx).checkReadyForSleepLocked();
                }
            }
            if (cantShutdown) {
                long timeRemaining = endTime - System.currentTimeMillis();
                if (timeRemaining > 0) {
                    try {
                        mService.wait(timeRemaining);
                    } catch (InterruptedException e) {
                    }
                } else {
                    Slog.w(TAG, "Activity manager shutdown timed out");
                    timedout = true;
                    break;
                }
            } else {
                break;
            }
        }

        // Force checkReadyForSleep to complete.
        mSleepTimeout = true;
        checkReadyForSleepLocked();

        return timedout;
    }

    void comeOutOfSleepIfNeededLocked() {
        removeSleepTimeouts();
        if (mGoingToSleep.isHeld()) {
            mGoingToSleep.release();
        }
        for (int displayNdx = mDisplayInfos.size() - 1; displayNdx >= 0; --displayNdx) {
            final ArrayList<ActivityStack> stacks = mDisplayInfos.valueAt(displayNdx).stacks;
            for (int stackNdx = stacks.size() - 1; stackNdx >= 0; --stackNdx) {
                final ActivityStack stack = stacks.get(stackNdx);
                stack.awakeFromSleepingLocked();
                if (isFrontStack(stack)) {
                    resumeTopActivitiesLocked();
                }
            }
        }
        mGoingToSleepActivities.clear();
    }

    void activitySleptLocked(ActivityRecord r) {
        mGoingToSleepActivities.remove(r);
        checkReadyForSleepLocked();
    }

    void checkReadyForSleepLocked() {
        if (!mService.isSleepingOrShuttingDown()) {
            // Do not care.
            return;
        }

        if (!mSleepTimeout) {
            boolean dontSleep = false;
            for (int displayNdx = mDisplayInfos.size() - 1; displayNdx >= 0; --displayNdx) {
                final ArrayList<ActivityStack> stacks = mDisplayInfos.valueAt(displayNdx).stacks;
                for (int stackNdx = stacks.size() - 1; stackNdx >= 0; --stackNdx) {
                    dontSleep |= stacks.get(stackNdx).checkReadyForSleepLocked();
                }
            }

            if (mStoppingActivities.size() > 0) {
                // Still need to tell some activities to stop; can't sleep yet.
                if (DEBUG_PAUSE) Slog.v(TAG, "Sleep still need to stop "
                        + mStoppingActivities.size() + " activities");
                scheduleIdleLocked();
                dontSleep = true;
            }

            if (mGoingToSleepActivities.size() > 0) {
                // Still need to tell some activities to sleep; can't sleep yet.
                if (DEBUG_PAUSE) Slog.v(TAG, "Sleep still need to sleep "
                        + mGoingToSleepActivities.size() + " activities");
                dontSleep = true;
            }

            if (dontSleep) {
                return;
            }
        }

        for (int displayNdx = mDisplayInfos.size() - 1; displayNdx >= 0; --displayNdx) {
            final ArrayList<ActivityStack> stacks = mDisplayInfos.valueAt(displayNdx).stacks;
            for (int stackNdx = stacks.size() - 1; stackNdx >= 0; --stackNdx) {
                stacks.get(stackNdx).goToSleep();
            }
        }

        removeSleepTimeouts();

        if (mGoingToSleep.isHeld()) {
            mGoingToSleep.release();
        }
        if (mService.mShuttingDown) {
            mService.notifyAll();
        }
    }

    boolean reportResumedActivityLocked(ActivityRecord r) {
        final ActivityStack stack = r.task.stack;
        if (isFrontStack(stack)) {
            mService.updateUsageStats(r, true);
        }
        if (allResumedActivitiesComplete()) {
            ensureActivitiesVisibleLocked(null, 0);
            mWindowManager.executeAppTransition();
            return true;
        }
        return false;
    }

    void handleAppCrashLocked(ProcessRecord app) {
        for (int displayNdx = mDisplayInfos.size() - 1; displayNdx >= 0; --displayNdx) {
            final ArrayList<ActivityStack> stacks = mDisplayInfos.valueAt(displayNdx).stacks;
            final int numStacks = stacks.size();
            for (int stackNdx = 0; stackNdx < numStacks; ++stackNdx) {
                final ActivityStack stack = stacks.get(stackNdx);
                stack.handleAppCrashLocked(app);
            }
        }
    }

    void ensureActivitiesVisibleLocked(ActivityRecord starting, int configChanges) {
        // First the front stacks. In case any are not fullscreen and are in front of home.
        boolean showHomeBehindStack = false;
        for (int displayNdx = mDisplayInfos.size() - 1; displayNdx >= 0; --displayNdx) {
            final ArrayList<ActivityStack> stacks = mDisplayInfos.valueAt(displayNdx).stacks;
            final int topStackNdx = stacks.size() - 1;
            for (int stackNdx = topStackNdx; stackNdx >= 0; --stackNdx) {
                final ActivityStack stack = stacks.get(stackNdx);
                if (stackNdx == topStackNdx) {
                    // Top stack.
                    showHomeBehindStack =
                            stack.ensureActivitiesVisibleLocked(starting, configChanges);
                } else {
                    // Back stack.
                    stack.ensureActivitiesVisibleLocked(starting, configChanges,
                            showHomeBehindStack);
                }
            }
        }
    }

    void scheduleDestroyAllActivities(ProcessRecord app, String reason) {
        for (int displayNdx = mDisplayInfos.size() - 1; displayNdx >= 0; --displayNdx) {
            final ArrayList<ActivityStack> stacks = mDisplayInfos.valueAt(displayNdx).stacks;
            final int numStacks = stacks.size();
            for (int stackNdx = 0; stackNdx < numStacks; ++stackNdx) {
                final ActivityStack stack = stacks.get(stackNdx);
                stack.scheduleDestroyActivities(app, false, reason);
            }
        }
    }

    boolean switchUserLocked(int userId, UserStartedState uss) {
        mUserStackInFront.put(mCurrentUser, getFocusedStack().getStackId());
        final int restoreStackId = mUserStackInFront.get(userId, HOME_STACK_ID);
        mCurrentUser = userId;

        mStartingUsers.add(uss);
        for (int displayNdx = mDisplayInfos.size() - 1; displayNdx >= 0; --displayNdx) {
            final ArrayList<ActivityStack> stacks = mDisplayInfos.valueAt(displayNdx).stacks;
            for (int stackNdx = stacks.size() - 1; stackNdx >= 0; --stackNdx) {
                stacks.get(stackNdx).switchUserLocked(userId);
            }
        }

        ActivityStack stack = getStack(restoreStackId);
        if (stack == null) {
            stack = mHomeStack;
        }
        final boolean homeInFront = stack.isHomeStack();
        moveHomeStack(homeInFront);
        mWindowManager.moveTaskToTop(stack.topTask().taskId);
        return homeInFront;
    }

    final ArrayList<ActivityRecord> processStoppingActivitiesLocked(boolean remove) {
        int N = mStoppingActivities.size();
        if (N <= 0) return null;

        ArrayList<ActivityRecord> stops = null;

        final boolean nowVisible = allResumedActivitiesVisible();
        for (int i=0; i<N; i++) {
            ActivityRecord s = mStoppingActivities.get(i);
            if (localLOGV) Slog.v(TAG, "Stopping " + s + ": nowVisible="
                    + nowVisible + " waitingVisible=" + s.waitingVisible
                    + " finishing=" + s.finishing);
            if (s.waitingVisible && nowVisible) {
                mWaitingVisibleActivities.remove(s);
                s.waitingVisible = false;
                if (s.finishing) {
                    // If this activity is finishing, it is sitting on top of
                    // everyone else but we now know it is no longer needed...
                    // so get rid of it.  Otherwise, we need to go through the
                    // normal flow and hide it once we determine that it is
                    // hidden by the activities in front of it.
                    if (localLOGV) Slog.v(TAG, "Before stopping, can hide: " + s);
                    mWindowManager.setAppVisibility(s.appToken, false);
                }
            }
            if ((!s.waitingVisible || mService.isSleepingOrShuttingDown()) && remove) {
                if (localLOGV) Slog.v(TAG, "Ready to stop: " + s);
                if (stops == null) {
                    stops = new ArrayList<ActivityRecord>();
                }
                stops.add(s);
                mStoppingActivities.remove(i);
                N--;
                i--;
            }
        }

        return stops;
    }

    void validateTopActivitiesLocked() {
        // FIXME
/*        for (int stackNdx = stacks.size() - 1; stackNdx >= 0; --stackNdx) {
            final ActivityStack stack = stacks.get(stackNdx);
            final ActivityRecord r = stack.topRunningActivityLocked(null);
            final ActivityState state = r == null ? ActivityState.DESTROYED : r.state;
            if (isFrontStack(stack)) {
                if (r == null) {
                    Slog.e(TAG, "validateTop...: null top activity, stack=" + stack);
                } else {
                    final ActivityRecord pausing = stack.mPausingActivity;
                    if (pausing != null && pausing == r) {
                        Slog.e(TAG, "validateTop...: top stack has pausing activity r=" + r +
                            " state=" + state);
                    }
                    if (state != ActivityState.INITIALIZING && state != ActivityState.RESUMED) {
                        Slog.e(TAG, "validateTop...: activity in front not resumed r=" + r +
                                " state=" + state);
                    }
                }
            } else {
                final ActivityRecord resumed = stack.mResumedActivity;
                if (resumed != null && resumed == r) {
                    Slog.e(TAG, "validateTop...: back stack has resumed activity r=" + r +
                        " state=" + state);
                }
                if (r != null && (state == ActivityState.INITIALIZING
                        || state == ActivityState.RESUMED)) {
                    Slog.e(TAG, "validateTop...: activity in back resumed r=" + r +
                            " state=" + state);
                }
            }
        }
*/
    }

    public void dump(PrintWriter pw, String prefix) {
        pw.print(prefix); pw.print("mDismissKeyguardOnNextActivity=");
                pw.println(mDismissKeyguardOnNextActivity);
        pw.print(prefix); pw.print("mFocusedStack=" + mFocusedStack);
                pw.print(" mLastFocusedStack="); pw.println(mLastFocusedStack);
        pw.print(prefix); pw.println("mSleepTimeout=" + mSleepTimeout);
        pw.print(prefix); pw.println("mCurTaskId=" + mCurTaskId);
        pw.print(prefix); pw.println("mUserStackInFront=" + mUserStackInFront);
    }

    ArrayList<ActivityRecord> getDumpActivitiesLocked(String name) {
        return getFocusedStack().getDumpActivitiesLocked(name);
    }

    static boolean printThisActivity(PrintWriter pw, ActivityRecord activity, String dumpPackage,
            boolean needSep, String prefix) {
        if (activity != null) {
            if (dumpPackage == null || dumpPackage.equals(activity.packageName)) {
                if (needSep) {
                    pw.println();
                }
                pw.print(prefix);
                pw.println(activity);
                return true;
            }
        }
        return false;
    }

    boolean dumpActivitiesLocked(FileDescriptor fd, PrintWriter pw, boolean dumpAll,
            boolean dumpClient, String dumpPackage) {
        boolean printed = false;
        boolean needSep = false;
        for (int displayNdx = 0; displayNdx < mDisplayInfos.size(); ++displayNdx) {
            ActivityDisplayInfo info = mDisplayInfos.valueAt(displayNdx);
            pw.print("Display #"); pw.println(info.mDisplayId);
            ArrayList<ActivityStack> stacks = info.stacks;
            final int numStacks = stacks.size();
            for (int stackNdx = 0; stackNdx < numStacks; ++stackNdx) {
                final ActivityStack stack = stacks.get(stackNdx);
                StringBuilder stackHeader = new StringBuilder(128);
                stackHeader.append("  Stack #");
                stackHeader.append(stack.mStackId);
                stackHeader.append(":");
                printed |= stack.dumpActivitiesLocked(fd, pw, dumpAll, dumpClient, dumpPackage,
                        needSep, stackHeader.toString());
                printed |= dumpHistoryList(fd, pw, stack.mLRUActivities, "    ", "Run", false,
                        !dumpAll, false, dumpPackage, true,
                        "    Running activities (most recent first):", null);

                needSep = printed;
                boolean pr = printThisActivity(pw, stack.mPausingActivity, dumpPackage, needSep,
                        "    mPausingActivity: ");
                if (pr) {
                    printed = true;
                    needSep = false;
                }
                pr = printThisActivity(pw, stack.mResumedActivity, dumpPackage, needSep,
                        "    mResumedActivity: ");
                if (pr) {
                    printed = true;
                    needSep = false;
                }
                if (dumpAll) {
                    pr = printThisActivity(pw, stack.mLastPausedActivity, dumpPackage, needSep,
                            "    mLastPausedActivity: ");
                    if (pr) {
                        printed = true;
                        needSep = true;
                    }
                    printed |= printThisActivity(pw, stack.mLastNoHistoryActivity, dumpPackage,
                            needSep, "    mLastNoHistoryActivity: ");
                }
                needSep = printed;
            }
        }

        printed |= dumpHistoryList(fd, pw, mFinishingActivities, "  ", "Fin", false, !dumpAll,
                false, dumpPackage, true, "  Activities waiting to finish:", null);
        printed |= dumpHistoryList(fd, pw, mStoppingActivities, "  ", "Stop", false, !dumpAll,
                false, dumpPackage, true, "  Activities waiting to stop:", null);
        printed |= dumpHistoryList(fd, pw, mWaitingVisibleActivities, "  ", "Wait", false, !dumpAll,
                false, dumpPackage, true, "  Activities waiting for another to become visible:",
                null);
        printed |= dumpHistoryList(fd, pw, mGoingToSleepActivities, "  ", "Sleep", false, !dumpAll,
                false, dumpPackage, true, "  Activities waiting to sleep:", null);
        printed |= dumpHistoryList(fd, pw, mGoingToSleepActivities, "  ", "Sleep", false, !dumpAll,
                false, dumpPackage, true, "  Activities waiting to sleep:", null);

        return printed;
    }

    static boolean dumpHistoryList(FileDescriptor fd, PrintWriter pw, List<ActivityRecord> list,
            String prefix, String label, boolean complete, boolean brief, boolean client,
            String dumpPackage, boolean needNL, String header1, String header2) {
        TaskRecord lastTask = null;
        String innerPrefix = null;
        String[] args = null;
        boolean printed = false;
        for (int i=list.size()-1; i>=0; i--) {
            final ActivityRecord r = list.get(i);
            if (dumpPackage != null && !dumpPackage.equals(r.packageName)) {
                continue;
            }
            if (innerPrefix == null) {
                innerPrefix = prefix + "      ";
                args = new String[0];
            }
            printed = true;
            final boolean full = !brief && (complete || !r.isInHistory());
            if (needNL) {
                pw.println("");
                needNL = false;
            }
            if (header1 != null) {
                pw.println(header1);
                header1 = null;
            }
            if (header2 != null) {
                pw.println(header2);
                header2 = null;
            }
            if (lastTask != r.task) {
                lastTask = r.task;
                pw.print(prefix);
                pw.print(full ? "* " : "  ");
                pw.println(lastTask);
                if (full) {
                    lastTask.dump(pw, prefix + "  ");
                } else if (complete) {
                    // Complete + brief == give a summary.  Isn't that obvious?!?
                    if (lastTask.intent != null) {
                        pw.print(prefix); pw.print("  ");
                                pw.println(lastTask.intent.toInsecureStringWithClip());
                    }
                }
            }
            pw.print(prefix); pw.print(full ? "  * " : "    "); pw.print(label);
            pw.print(" #"); pw.print(i); pw.print(": ");
            pw.println(r);
            if (full) {
                r.dump(pw, innerPrefix);
            } else if (complete) {
                // Complete + brief == give a summary.  Isn't that obvious?!?
                pw.print(innerPrefix); pw.println(r.intent.toInsecureString());
                if (r.app != null) {
                    pw.print(innerPrefix); pw.println(r.app);
                }
            }
            if (client && r.app != null && r.app.thread != null) {
                // flush anything that is already in the PrintWriter since the thread is going
                // to write to the file descriptor directly
                pw.flush();
                try {
                    TransferPipe tp = new TransferPipe();
                    try {
                        r.app.thread.dumpActivity(tp.getWriteFd().getFileDescriptor(),
                                r.appToken, innerPrefix, args);
                        // Short timeout, since blocking here can
                        // deadlock with the application.
                        tp.go(fd, 2000);
                    } finally {
                        tp.kill();
                    }
                } catch (IOException e) {
                    pw.println(innerPrefix + "Failure while dumping the activity: " + e);
                } catch (RemoteException e) {
                    pw.println(innerPrefix + "Got a RemoteException while dumping the activity");
                }
                needNL = true;
            }
        }
        return printed;
    }

    void scheduleIdleTimeoutLocked(ActivityRecord next) {
        if (DEBUG_IDLE) Slog.d(TAG, "scheduleIdleTimeoutLocked: Callers=" + Debug.getCallers(4));
        Message msg = mHandler.obtainMessage(IDLE_TIMEOUT_MSG, next);
        mHandler.sendMessageDelayed(msg, IDLE_TIMEOUT);
    }

    final void scheduleIdleLocked() {
        mHandler.sendEmptyMessage(IDLE_NOW_MSG);
    }

    void removeTimeoutsForActivityLocked(ActivityRecord r) {
        if (DEBUG_IDLE) Slog.d(TAG, "removeTimeoutsForActivity: Callers=" + Debug.getCallers(4));
        mHandler.removeMessages(IDLE_TIMEOUT_MSG, r);
    }

    final void scheduleResumeTopActivities() {
        mHandler.sendEmptyMessage(RESUME_TOP_ACTIVITY_MSG);
    }

    void removeSleepTimeouts() {
        mSleepTimeout = false;
        mHandler.removeMessages(SLEEP_TIMEOUT_MSG);
    }

    final void scheduleSleepTimeout() {
        removeSleepTimeouts();
        mHandler.sendEmptyMessageDelayed(SLEEP_TIMEOUT_MSG, SLEEP_TIMEOUT);
    }

    @Override
    public void onDisplayAdded(int displayId) {
        mHandler.sendMessage(mHandler.obtainMessage(HANDLE_DISPLAY_ADDED, displayId, 0));
    }

    @Override
    public void onDisplayRemoved(int displayId) {
        mHandler.sendMessage(mHandler.obtainMessage(HANDLE_DISPLAY_REMOVED, displayId, 0));
    }

    @Override
    public void onDisplayChanged(int displayId) {
        mHandler.sendMessage(mHandler.obtainMessage(HANDLE_DISPLAY_CHANGED, displayId, 0));
    }

    public void handleDisplayAddedLocked(int displayId) {
        synchronized (mService) {
            ActivityDisplayInfo info = new ActivityDisplayInfo(displayId);
            mDisplayInfos.put(displayId, info);
        }
        mWindowManager.onDisplayAdded(displayId);
    }

    public void handleDisplayRemovedLocked(int displayId) {
        synchronized (mService) {
            ActivityDisplayInfo info = mDisplayInfos.get(displayId);
            if (info != null) {
                ArrayList<ActivityStack> stacks = info.stacks;
                for (int stackNdx = stacks.size() - 1; stackNdx >= 0; --stackNdx) {
                    info.detachActivities(stacks.get(stackNdx));
                }
                mDisplayInfos.remove(displayId);
            }
        }
        mWindowManager.onDisplayRemoved(displayId);
    }

    public void handleDisplayChangedLocked(int displayId) {
        synchronized (mService) {
            ActivityDisplayInfo info = mDisplayInfos.get(displayId);
            if (info != null) {
                // TODO: Update the bounds.
            }
        }
        mWindowManager.onDisplayChanged(displayId);
    }

    StackInfo getStackInfo(ActivityStack stack) {
        StackInfo info = new StackInfo();
        mWindowManager.getStackBounds(stack.mStackId, info.bounds);
        info.displayId = Display.DEFAULT_DISPLAY;
        info.stackId = stack.mStackId;

        ArrayList<TaskRecord> tasks = stack.getAllTasks();
        final int numTasks = tasks.size();
        int[] taskIds = new int[numTasks];
        String[] taskNames = new String[numTasks];
        for (int i = 0; i < numTasks; ++i) {
            final TaskRecord task = tasks.get(i);
            taskIds[i] = task.taskId;
            taskNames[i] = task.origActivity != null ? task.origActivity.flattenToString()
                    : task.realActivity != null ? task.realActivity.flattenToString()
                    : task.getTopActivity() != null ? task.getTopActivity().packageName
                    : "unknown";
        }
        info.taskIds = taskIds;
        info.taskNames = taskNames;
        return info;
    }

    StackInfo getStackInfoLocked(int stackId) {
        ActivityStack stack = getStack(stackId);
        if (stack != null) {
            return getStackInfo(stack);
        }
        return null;
    }

    ArrayList<StackInfo> getAllStackInfosLocked() {
        ArrayList<StackInfo> list = new ArrayList<StackInfo>();
        for (int displayNdx = 0; displayNdx < mDisplayInfos.size(); ++displayNdx) {
            ArrayList<ActivityStack> stacks = mDisplayInfos.valueAt(displayNdx).stacks;
            for (int ndx = stacks.size() - 1; ndx >= 0; --ndx) {
                list.add(getStackInfo(stacks.get(ndx)));
            }
        }
        return list;
    }

    private final class ActivityStackSupervisorHandler extends Handler {

        public ActivityStackSupervisorHandler(Looper looper) {
            super(looper);
        }

        void activityIdleInternal(ActivityRecord r) {
            synchronized (mService) {
                activityIdleInternalLocked(r != null ? r.appToken : null, true, null);
            }
        }

        @Override
        public void handleMessage(Message msg) {
            switch (msg.what) {
                case IDLE_TIMEOUT_MSG: {
                    if (DEBUG_IDLE) Slog.d(TAG, "handleMessage: IDLE_TIMEOUT_MSG: r=" + msg.obj);
                    if (mService.mDidDexOpt) {
                        mService.mDidDexOpt = false;
                        Message nmsg = mHandler.obtainMessage(IDLE_TIMEOUT_MSG);
                        nmsg.obj = msg.obj;
                        mHandler.sendMessageDelayed(nmsg, IDLE_TIMEOUT);
                        return;
                    }
                    // We don't at this point know if the activity is fullscreen,
                    // so we need to be conservative and assume it isn't.
                    activityIdleInternal((ActivityRecord)msg.obj);
                } break;
                case IDLE_NOW_MSG: {
                    if (DEBUG_IDLE) Slog.d(TAG, "handleMessage: IDLE_NOW_MSG: r=" + msg.obj);
                    activityIdleInternal((ActivityRecord)msg.obj);
                } break;
                case RESUME_TOP_ACTIVITY_MSG: {
                    synchronized (mService) {
                        resumeTopActivitiesLocked();
                    }
                } break;
                case SLEEP_TIMEOUT_MSG: {
                    synchronized (mService) {
                        if (mService.isSleepingOrShuttingDown()) {
                            Slog.w(TAG, "Sleep timeout!  Sleeping now.");
                            mSleepTimeout = true;
                            checkReadyForSleepLocked();
                        }
                    }
                } break;
                case LAUNCH_TIMEOUT_MSG: {
                    if (mService.mDidDexOpt) {
                        mService.mDidDexOpt = false;
                        mHandler.sendEmptyMessageDelayed(LAUNCH_TIMEOUT_MSG, LAUNCH_TIMEOUT);
                        return;
                    }
                    synchronized (mService) {
                        if (mLaunchingActivity.isHeld()) {
                            Slog.w(TAG, "Launch timeout has expired, giving up wake lock!");
                            if (VALIDATE_WAKE_LOCK_CALLER
                                    && Binder.getCallingUid() != Process.myUid()) {
                                throw new IllegalStateException("Calling must be system uid");
                            }
                            mLaunchingActivity.release();
                        }
                    }
                } break;
                case HANDLE_DISPLAY_ADDED: {
                    handleDisplayAddedLocked(msg.arg1);
                } break;
                case HANDLE_DISPLAY_CHANGED: {
                    handleDisplayChangedLocked(msg.arg1);
                } break;
                case HANDLE_DISPLAY_REMOVED: {
                    handleDisplayRemovedLocked(msg.arg1);
                } break;
            }
        }
    }

    class ActivityContainer extends IActivityContainer.Stub {
        final int mStackId;
        final IActivityContainerCallback mCallback;
        final ActivityStack mStack;
        final ActivityRecord mParentActivity;

        /** Display this ActivityStack is currently on. Null if not attached to a Display. */
        ActivityDisplayInfo mActivityDisplayInfo;

        ActivityContainer(ActivityRecord parentActivity, int stackId,
                IActivityContainerCallback callback) {
            synchronized (mService) {
                mStackId = stackId;
                mStack = new ActivityStack(this);
                mParentActivity = parentActivity;
                mCallback = callback;
            }
        }

        void attachToDisplayLocked(ActivityDisplayInfo displayInfo) {
            mActivityDisplayInfo = displayInfo;
            displayInfo.attachActivities(mStack);
            mWindowManager.createStack(mStackId, displayInfo.mDisplayId);
        }

        @Override
        public void attachToDisplay(int displayId) throws RemoteException {
            synchronized (mService) {
                ActivityDisplayInfo displayInfo = mDisplayInfos.get(displayId);
                if (displayInfo == null) {
                    return;
                }
                attachToDisplayLocked(displayInfo);
            }
        }

        @Override
        public int getStackId() throws RemoteException {
            return mStack.mStackId;
        }

        void detachLocked() {
            if (mActivityDisplayInfo != null) {
                mActivityDisplayInfo.detachActivities(mStack);
                mActivityDisplayInfo = null;
            }
        }

        @Override
        public void detachFromDisplay() throws RemoteException {
            synchronized (mService) {
                detachLocked();
            }
        }

        @Override
        public void startActivity(Intent intent) throws RemoteException {

        }

        @Override
        public IBinder asBinder() {
            return this;
        }

        ActivityStackSupervisor getOuter() {
            return ActivityStackSupervisor.this;
        }

        boolean isAttached() {
            return mActivityDisplayInfo != null;
        }

        void getBounds(Point outBounds) {
            if (mActivityDisplayInfo != null) {
                mActivityDisplayInfo.getBounds(outBounds);
            } else {
                outBounds.set(0, 0);
            }
        }
    }

    /** Exactly one of these classes per Display in the system. Capable of holding zero or more
     * attached {@link ActivityStack}s */
    final class ActivityDisplayInfo {
        /** Actual Display this object tracks. */
        final int mDisplayId;
        final Display mDisplay;
        final DisplayInfo mDisplayInfo = new DisplayInfo();

        /** All of the stacks on this display. Order matters, topmost stack is in front of all other
         * stacks, bottommost behind. Accessed directly by ActivityManager package classes */
        final ArrayList<ActivityStack> stacks = new ArrayList<ActivityStack>();

        ActivityDisplayInfo(int displayId) {
            mDisplayId = displayId;
            mDisplay = mDisplayManager.getDisplay(displayId);
            mDisplay.getDisplayInfo(mDisplayInfo);
        }

        void attachActivities(ActivityStack stack) {
            stacks.add(stack);
        }

        void detachActivities(ActivityStack stack) {
            stacks.remove(stack);
        }

        void getBounds(Point bounds) {
            mDisplay.getDisplayInfo(mDisplayInfo);
            bounds.x = mDisplayInfo.appWidth;
            bounds.y = mDisplayInfo.appHeight;
        }
    }
}<|MERGE_RESOLUTION|>--- conflicted
+++ resolved
@@ -392,20 +392,6 @@
 
     boolean attachApplicationLocked(ProcessRecord app) throws Exception {
         final String processName = app.processName;
-<<<<<<< HEAD
-        for (int stackNdx = mStacks.size() - 1; stackNdx >= 0; --stackNdx) {
-            final ActivityStack stack = mStacks.get(stackNdx);
-            if (!isFrontStack(stack)) {
-                continue;
-            }
-            ActivityRecord hr = stack.topRunningActivityLocked(null);
-            if (hr != null) {
-                if (hr.app == null && app.uid == hr.info.applicationInfo.uid
-                        && processName.equals(hr.processName)) {
-                    try {
-                        if (realStartActivityLocked(hr, app, true, true, null)) {
-                            didSomething = true;
-=======
         boolean didSomething = false;
         for (int displayNdx = mDisplayInfos.size() - 1; displayNdx >= 0; --displayNdx) {
             ArrayList<ActivityStack> stacks = mDisplayInfos.valueAt(displayNdx).stacks;
@@ -426,7 +412,6 @@
                             Slog.w(TAG, "Exception in new application when starting activity "
                                   + hr.intent.getComponent().flattenToShortString(), e);
                             throw e;
->>>>>>> b7bba718
                         }
                     }
                 }
