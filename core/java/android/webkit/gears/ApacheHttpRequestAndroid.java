--- conflicted
+++ resolved
@@ -1007,11 +1007,7 @@
      * ability to receive a null packet for sendPostData().
      */
     public synchronized void abort() {
-<<<<<<< HEAD
-        if (Config.LOGV) {
-=======
         if (LOGV_ENABLED) {
->>>>>>> 644cf626
             Log.i(LOG_TAG, "ABORT CALLED");
         }
         if (mMethod != null) {
