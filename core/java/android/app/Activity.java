--- conflicted
+++ resolved
@@ -4751,13 +4751,10 @@
      * <p>You will receive this call immediately before onResume() when your
      * activity is re-starting.
      *
-<<<<<<< HEAD
-=======
      * <p>This method is never invoked if your activity sets
      * {@link android.R.styleable#AndroidManifestActivity_noHistory noHistory} to
      * <code>true</code>.
-     * 
->>>>>>> e8f6bd48
+     *
      * @param requestCode The integer request code originally supplied to
      *                    startActivityForResult(), allowing you to identify who this
      *                    result came from.
