--- conflicted
+++ resolved
@@ -652,13 +652,9 @@
     /*package*/ ActivityThread mMainThread;
     Activity mParent;
     boolean mCalled;
-<<<<<<< HEAD
     boolean mCheckedForLoaderManager;
     boolean mLoadersStarted;
-    private boolean mResumed;
-=======
     /*package*/ boolean mResumed;
->>>>>>> 06bb3aef
     private boolean mStopped;
     boolean mFinished;
     boolean mStartedActivity;
@@ -4422,7 +4418,6 @@
         }
     }
 
-<<<<<<< HEAD
     final void performDestroy() {
         mWindow.destroy();
         mFragments.dispatchDestroy();
@@ -4432,13 +4427,10 @@
         }
     }
     
-    final boolean isResumed() {
-=======
     /**
      * @hide
      */
     public final boolean isResumed() {
->>>>>>> 06bb3aef
         return mResumed;
     }
 
