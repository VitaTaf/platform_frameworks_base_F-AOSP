--- conflicted
+++ resolved
@@ -23,11 +23,7 @@
 
 interface IPowerManager
 {
-<<<<<<< HEAD
-    // WARNING: The first three methods must remain the first three methods because their
-=======
     // WARNING: The first four methods must remain the first three methods because their
->>>>>>> bac61807
     // transaction numbers must not change unless IPowerManager.cpp is also updated.
     void acquireWakeLock(IBinder lock, int flags, String tag, String packageName, in WorkSource ws);
     void acquireWakeLockWithUid(IBinder lock, int flags, String tag, String packageName, int uidtoblame);
