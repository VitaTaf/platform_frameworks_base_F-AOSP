/*
 * Copyright (C) 2006 The Android Open Source Project
 *
 * Licensed under the Apache License, Version 2.0 (the "License");
 * you may not use this file except in compliance with the License.
 * You may obtain a copy of the License at
 *
 *      http://www.apache.org/licenses/LICENSE-2.0
 *
 * Unless required by applicable law or agreed to in writing, software
 * distributed under the License is distributed on an "AS IS" BASIS,
 * WITHOUT WARRANTIES OR CONDITIONS OF ANY KIND, either express or implied.
 * See the License for the specific language governing permissions and
 * limitations under the License.
 */

package android.widget;

import android.content.Context;
import android.content.Intent;
import android.content.res.TypedArray;
import android.graphics.Canvas;
import android.graphics.Rect;
import android.graphics.drawable.Drawable;
import android.graphics.drawable.TransitionDrawable;
import android.os.Bundle;
import android.os.Debug;
import android.os.Parcel;
import android.os.Parcelable;
import android.os.StrictMode;
import android.os.Trace;
import android.text.Editable;
import android.text.InputType;
import android.text.TextUtils;
import android.text.TextWatcher;
import android.util.AttributeSet;
import android.util.Log;
import android.util.LongSparseArray;
import android.util.SparseArray;
import android.util.SparseBooleanArray;
import android.util.StateSet;
import android.view.ActionMode;
import android.view.ContextMenu.ContextMenuInfo;
import android.view.Gravity;
import android.view.HapticFeedbackConstants;
import android.view.InputDevice;
import android.view.KeyEvent;
import android.view.LayoutInflater;
import android.view.Menu;
import android.view.MenuItem;
import android.view.MotionEvent;
import android.view.VelocityTracker;
import android.view.View;
import android.view.ViewConfiguration;
import android.view.ViewDebug;
import android.view.ViewGroup;
import android.view.ViewParent;
import android.view.ViewTreeObserver;
import android.view.accessibility.AccessibilityEvent;
import android.view.accessibility.AccessibilityManager;
import android.view.accessibility.AccessibilityNodeInfo;
import android.view.animation.Interpolator;
import android.view.animation.LinearInterpolator;
import android.view.inputmethod.BaseInputConnection;
import android.view.inputmethod.CompletionInfo;
import android.view.inputmethod.CorrectionInfo;
import android.view.inputmethod.EditorInfo;
import android.view.inputmethod.ExtractedText;
import android.view.inputmethod.ExtractedTextRequest;
import android.view.inputmethod.InputConnection;
import android.view.inputmethod.InputMethodManager;
import android.widget.RemoteViews.OnClickHandler;

import com.android.internal.R;

import java.util.ArrayList;
import java.util.List;

/**
 * Base class that can be used to implement virtualized lists of items. A list does
 * not have a spatial definition here. For instance, subclases of this class can
 * display the content of the list in a grid, in a carousel, as stack, etc.
 *
 * @attr ref android.R.styleable#AbsListView_listSelector
 * @attr ref android.R.styleable#AbsListView_drawSelectorOnTop
 * @attr ref android.R.styleable#AbsListView_stackFromBottom
 * @attr ref android.R.styleable#AbsListView_scrollingCache
 * @attr ref android.R.styleable#AbsListView_textFilterEnabled
 * @attr ref android.R.styleable#AbsListView_transcriptMode
 * @attr ref android.R.styleable#AbsListView_cacheColorHint
 * @attr ref android.R.styleable#AbsListView_fastScrollEnabled
 * @attr ref android.R.styleable#AbsListView_smoothScrollbar
 * @attr ref android.R.styleable#AbsListView_choiceMode
 */
public abstract class AbsListView extends AdapterView<ListAdapter> implements TextWatcher,
        ViewTreeObserver.OnGlobalLayoutListener, Filter.FilterListener,
        ViewTreeObserver.OnTouchModeChangeListener,
        RemoteViewsAdapter.RemoteAdapterConnectionCallback {

    @SuppressWarnings("UnusedDeclaration")
    private static final String TAG = "AbsListView";

    /**
     * Disables the transcript mode.
     *
     * @see #setTranscriptMode(int)
     */
    public static final int TRANSCRIPT_MODE_DISABLED = 0;
    /**
     * The list will automatically scroll to the bottom when a data set change
     * notification is received and only if the last item is already visible
     * on screen.
     *
     * @see #setTranscriptMode(int)
     */
    public static final int TRANSCRIPT_MODE_NORMAL = 1;
    /**
     * The list will automatically scroll to the bottom, no matter what items
     * are currently visible.
     *
     * @see #setTranscriptMode(int)
     */
    public static final int TRANSCRIPT_MODE_ALWAYS_SCROLL = 2;

    /**
     * Indicates that we are not in the middle of a touch gesture
     */
    static final int TOUCH_MODE_REST = -1;

    /**
     * Indicates we just received the touch event and we are waiting to see if the it is a tap or a
     * scroll gesture.
     */
    static final int TOUCH_MODE_DOWN = 0;

    /**
     * Indicates the touch has been recognized as a tap and we are now waiting to see if the touch
     * is a longpress
     */
    static final int TOUCH_MODE_TAP = 1;

    /**
     * Indicates we have waited for everything we can wait for, but the user's finger is still down
     */
    static final int TOUCH_MODE_DONE_WAITING = 2;

    /**
     * Indicates the touch gesture is a scroll
     */
    static final int TOUCH_MODE_SCROLL = 3;

    /**
     * Indicates the view is in the process of being flung
     */
    static final int TOUCH_MODE_FLING = 4;

    /**
     * Indicates the touch gesture is an overscroll - a scroll beyond the beginning or end.
     */
    static final int TOUCH_MODE_OVERSCROLL = 5;

    /**
     * Indicates the view is being flung outside of normal content bounds
     * and will spring back.
     */
    static final int TOUCH_MODE_OVERFLING = 6;

    /**
     * Regular layout - usually an unsolicited layout from the view system
     */
    static final int LAYOUT_NORMAL = 0;

    /**
     * Show the first item
     */
    static final int LAYOUT_FORCE_TOP = 1;

    /**
     * Force the selected item to be on somewhere on the screen
     */
    static final int LAYOUT_SET_SELECTION = 2;

    /**
     * Show the last item
     */
    static final int LAYOUT_FORCE_BOTTOM = 3;

    /**
     * Make a mSelectedItem appear in a specific location and build the rest of
     * the views from there. The top is specified by mSpecificTop.
     */
    static final int LAYOUT_SPECIFIC = 4;

    /**
     * Layout to sync as a result of a data change. Restore mSyncPosition to have its top
     * at mSpecificTop
     */
    static final int LAYOUT_SYNC = 5;

    /**
     * Layout as a result of using the navigation keys
     */
    static final int LAYOUT_MOVE_SELECTION = 6;

    /**
     * Normal list that does not indicate choices
     */
    public static final int CHOICE_MODE_NONE = 0;

    /**
     * The list allows up to one choice
     */
    public static final int CHOICE_MODE_SINGLE = 1;

    /**
     * The list allows multiple choices
     */
    public static final int CHOICE_MODE_MULTIPLE = 2;

    /**
     * The list allows multiple choices in a modal selection mode
     */
    public static final int CHOICE_MODE_MULTIPLE_MODAL = 3;

    /**
     * The thread that created this view.
     */
    private final Thread mOwnerThread;

    /**
     * Controls if/how the user may choose/check items in the list
     */
    int mChoiceMode = CHOICE_MODE_NONE;

    /**
     * Controls CHOICE_MODE_MULTIPLE_MODAL. null when inactive.
     */
    ActionMode mChoiceActionMode;

    /**
     * Wrapper for the multiple choice mode callback; AbsListView needs to perform
     * a few extra actions around what application code does.
     */
    MultiChoiceModeWrapper mMultiChoiceModeCallback;

    /**
     * Running count of how many items are currently checked
     */
    int mCheckedItemCount;

    /**
     * Running state of which positions are currently checked
     */
    SparseBooleanArray mCheckStates;

    /**
     * Running state of which IDs are currently checked.
     * If there is a value for a given key, the checked state for that ID is true
     * and the value holds the last known position in the adapter for that id.
     */
    LongSparseArray<Integer> mCheckedIdStates;

    /**
     * Controls how the next layout will happen
     */
    int mLayoutMode = LAYOUT_NORMAL;

    /**
     * Should be used by subclasses to listen to changes in the dataset
     */
    AdapterDataSetObserver mDataSetObserver;

    /**
     * The adapter containing the data to be displayed by this view
     */
    ListAdapter mAdapter;

    /**
     * The remote adapter containing the data to be displayed by this view to be set
     */
    private RemoteViewsAdapter mRemoteAdapter;

    /**
     * If mAdapter != null, whenever this is true the adapter has stable IDs.
     */
    boolean mAdapterHasStableIds;

    /**
     * This flag indicates the a full notify is required when the RemoteViewsAdapter connects
     */
    private boolean mDeferNotifyDataSetChanged = false;

    /**
     * Indicates whether the list selector should be drawn on top of the children or behind
     */
    boolean mDrawSelectorOnTop = false;

    /**
     * The drawable used to draw the selector
     */
    Drawable mSelector;

    /**
     * The current position of the selector in the list.
     */
    int mSelectorPosition = INVALID_POSITION;

    /**
     * Defines the selector's location and dimension at drawing time
     */
    Rect mSelectorRect = new Rect();

    /**
     * The data set used to store unused views that should be reused during the next layout
     * to avoid creating new ones
     */
    final RecycleBin mRecycler = new RecycleBin();

    /**
     * The selection's left padding
     */
    int mSelectionLeftPadding = 0;

    /**
     * The selection's top padding
     */
    int mSelectionTopPadding = 0;

    /**
     * The selection's right padding
     */
    int mSelectionRightPadding = 0;

    /**
     * The selection's bottom padding
     */
    int mSelectionBottomPadding = 0;

    /**
     * This view's padding
     */
    Rect mListPadding = new Rect();

    /**
     * Subclasses must retain their measure spec from onMeasure() into this member
     */
    int mWidthMeasureSpec = 0;

    /**
     * The top scroll indicator
     */
    View mScrollUp;

    /**
     * The down scroll indicator
     */
    View mScrollDown;

    /**
     * When the view is scrolling, this flag is set to true to indicate subclasses that
     * the drawing cache was enabled on the children
     */
    boolean mCachingStarted;
    boolean mCachingActive;

    /**
     * The position of the view that received the down motion event
     */
    int mMotionPosition;

    /**
     * The offset to the top of the mMotionPosition view when the down motion event was received
     */
    int mMotionViewOriginalTop;

    /**
     * The desired offset to the top of the mMotionPosition view after a scroll
     */
    int mMotionViewNewTop;

    /**
     * The X value associated with the the down motion event
     */
    int mMotionX;

    /**
     * The Y value associated with the the down motion event
     */
    int mMotionY;

    /**
     * One of TOUCH_MODE_REST, TOUCH_MODE_DOWN, TOUCH_MODE_TAP, TOUCH_MODE_SCROLL, or
     * TOUCH_MODE_DONE_WAITING
     */
    int mTouchMode = TOUCH_MODE_REST;

    /**
     * Y value from on the previous motion event (if any)
     */
    int mLastY;

    /**
     * How far the finger moved before we started scrolling
     */
    int mMotionCorrection;

    /**
     * Determines speed during touch scrolling
     */
    private VelocityTracker mVelocityTracker;

    /**
     * Handles one frame of a fling
     */
    private FlingRunnable mFlingRunnable;

    /**
     * Handles scrolling between positions within the list.
     */
    PositionScroller mPositionScroller;

    /**
     * The offset in pixels form the top of the AdapterView to the top
     * of the currently selected view. Used to save and restore state.
     */
    int mSelectedTop = 0;

    /**
     * Indicates whether the list is stacked from the bottom edge or
     * the top edge.
     */
    boolean mStackFromBottom;

    /**
     * When set to true, the list automatically discards the children's
     * bitmap cache after scrolling.
     */
    boolean mScrollingCacheEnabled;

    /**
     * Whether or not to enable the fast scroll feature on this list
     */
    boolean mFastScrollEnabled;

    /**
     * Whether or not to always show the fast scroll feature on this list
     */
    boolean mFastScrollAlwaysVisible;

    /**
     * Optional callback to notify client when scroll position has changed
     */
    private OnScrollListener mOnScrollListener;

    /**
     * Keeps track of our accessory window
     */
    PopupWindow mPopup;

    /**
     * Used with type filter window
     */
    EditText mTextFilter;

    /**
     * Indicates whether to use pixels-based or position-based scrollbar
     * properties.
     */
    private boolean mSmoothScrollbarEnabled = true;

    /**
     * Indicates that this view supports filtering
     */
    private boolean mTextFilterEnabled;

    /**
     * Indicates that this view is currently displaying a filtered view of the data
     */
    private boolean mFiltered;

    /**
     * Rectangle used for hit testing children
     */
    private Rect mTouchFrame;

    /**
     * The position to resurrect the selected position to.
     */
    int mResurrectToPosition = INVALID_POSITION;

    private ContextMenuInfo mContextMenuInfo = null;

    /**
     * Maximum distance to record overscroll
     */
    int mOverscrollMax;

    /**
     * Content height divided by this is the overscroll limit.
     */
    static final int OVERSCROLL_LIMIT_DIVISOR = 3;

    /**
     * How many positions in either direction we will search to try to
     * find a checked item with a stable ID that moved position across
     * a data set change. If the item isn't found it will be unselected.
     */
    private static final int CHECK_POSITION_SEARCH_DISTANCE = 20;

    /**
     * Used to request a layout when we changed touch mode
     */
    private static final int TOUCH_MODE_UNKNOWN = -1;
    private static final int TOUCH_MODE_ON = 0;
    private static final int TOUCH_MODE_OFF = 1;

    private int mLastTouchMode = TOUCH_MODE_UNKNOWN;

    private static final boolean PROFILE_SCROLLING = false;
    private boolean mScrollProfilingStarted = false;

    private static final boolean PROFILE_FLINGING = false;
    private boolean mFlingProfilingStarted = false;

    /**
     * The StrictMode "critical time span" objects to catch animation
     * stutters.  Non-null when a time-sensitive animation is
     * in-flight.  Must call finish() on them when done animating.
     * These are no-ops on user builds.
     */
    private StrictMode.Span mScrollStrictSpan = null;
    private StrictMode.Span mFlingStrictSpan = null;

    /**
     * The last CheckForLongPress runnable we posted, if any
     */
    private CheckForLongPress mPendingCheckForLongPress;

    /**
     * The last CheckForTap runnable we posted, if any
     */
    private Runnable mPendingCheckForTap;

    /**
     * The last CheckForKeyLongPress runnable we posted, if any
     */
    private CheckForKeyLongPress mPendingCheckForKeyLongPress;

    /**
     * Acts upon click
     */
    private AbsListView.PerformClick mPerformClick;

    /**
     * Delayed action for touch mode.
     */
    private Runnable mTouchModeReset;

    /**
     * This view is in transcript mode -- it shows the bottom of the list when the data
     * changes
     */
    private int mTranscriptMode;

    /**
     * Indicates that this list is always drawn on top of a solid, single-color, opaque
     * background
     */
    private int mCacheColorHint;

    /**
     * The select child's view (from the adapter's getView) is enabled.
     */
    private boolean mIsChildViewEnabled;

    /**
     * The last scroll state reported to clients through {@link OnScrollListener}.
     */
    private int mLastScrollState = OnScrollListener.SCROLL_STATE_IDLE;

    /**
     * Helper object that renders and controls the fast scroll thumb.
     */
    private FastScroller mFastScroller;

    private boolean mGlobalLayoutListenerAddedFilter;

    private int mTouchSlop;
    private float mDensityScale;

    private InputConnection mDefInputConnection;
    private InputConnectionWrapper mPublicInputConnection;

    private Runnable mClearScrollingCache;
    Runnable mPositionScrollAfterLayout;
    private int mMinimumVelocity;
    private int mMaximumVelocity;
    private float mVelocityScale = 1.0f;

    final boolean[] mIsScrap = new boolean[1];

    // True when the popup should be hidden because of a call to
    // dispatchDisplayHint()
    private boolean mPopupHidden;

    /**
     * ID of the active pointer. This is used to retain consistency during
     * drags/flings if multiple pointers are used.
     */
    private int mActivePointerId = INVALID_POINTER;

    /**
     * Sentinel value for no current active pointer.
     * Used by {@link #mActivePointerId}.
     */
    private static final int INVALID_POINTER = -1;

    /**
     * Maximum distance to overscroll by during edge effects
     */
    int mOverscrollDistance;

    /**
     * Maximum distance to overfling during edge effects
     */
    int mOverflingDistance;

    // These two EdgeGlows are always set and used together.
    // Checking one for null is as good as checking both.

    /**
     * Tracks the state of the top edge glow.
     */
    private EdgeEffect mEdgeGlowTop;

    /**
     * Tracks the state of the bottom edge glow.
     */
    private EdgeEffect mEdgeGlowBottom;

    /**
     * An estimate of how many pixels are between the top of the list and
     * the top of the first position in the adapter, based on the last time
     * we saw it. Used to hint where to draw edge glows.
     */
    private int mFirstPositionDistanceGuess;

    /**
     * An estimate of how many pixels are between the bottom of the list and
     * the bottom of the last position in the adapter, based on the last time
     * we saw it. Used to hint where to draw edge glows.
     */
    private int mLastPositionDistanceGuess;

    /**
     * Used for determining when to cancel out of overscroll.
     */
    private int mDirection = 0;

    /**
     * Tracked on measurement in transcript mode. Makes sure that we can still pin to
     * the bottom correctly on resizes.
     */
    private boolean mForceTranscriptScroll;

    private int mGlowPaddingLeft;
    private int mGlowPaddingRight;

    /**
     * Used for interacting with list items from an accessibility service.
     */
    private ListItemAccessibilityDelegate mAccessibilityDelegate;

    private int mLastAccessibilityScrollEventFromIndex;
    private int mLastAccessibilityScrollEventToIndex;

    /**
     * Track the item count from the last time we handled a data change.
     */
    private int mLastHandledItemCount;

    /**
     * Used for smooth scrolling at a consistent rate
     */
    static final Interpolator sLinearInterpolator = new LinearInterpolator();

    /**
     * The saved state that we will be restoring from when we next sync.
     * Kept here so that if we happen to be asked to save our state before
     * the sync happens, we can return this existing data rather than losing
     * it.
     */
    private SavedState mPendingSync;

    /**
     * Interface definition for a callback to be invoked when the list or grid
     * has been scrolled.
     */
    public interface OnScrollListener {

        /**
         * The view is not scrolling. Note navigating the list using the trackball counts as
         * being in the idle state since these transitions are not animated.
         */
        public static int SCROLL_STATE_IDLE = 0;

        /**
         * The user is scrolling using touch, and their finger is still on the screen
         */
        public static int SCROLL_STATE_TOUCH_SCROLL = 1;

        /**
         * The user had previously been scrolling using touch and had performed a fling. The
         * animation is now coasting to a stop
         */
        public static int SCROLL_STATE_FLING = 2;

        /**
         * Callback method to be invoked while the list view or grid view is being scrolled. If the
         * view is being scrolled, this method will be called before the next frame of the scroll is
         * rendered. In particular, it will be called before any calls to
         * {@link Adapter#getView(int, View, ViewGroup)}.
         *
         * @param view The view whose scroll state is being reported
         *
         * @param scrollState The current scroll state. One of {@link #SCROLL_STATE_IDLE},
         * {@link #SCROLL_STATE_TOUCH_SCROLL} or {@link #SCROLL_STATE_IDLE}.
         */
        public void onScrollStateChanged(AbsListView view, int scrollState);

        /**
         * Callback method to be invoked when the list or grid has been scrolled. This will be
         * called after the scroll has completed
         * @param view The view whose scroll state is being reported
         * @param firstVisibleItem the index of the first visible cell (ignore if
         *        visibleItemCount == 0)
         * @param visibleItemCount the number of visible cells
         * @param totalItemCount the number of items in the list adaptor
         */
        public void onScroll(AbsListView view, int firstVisibleItem, int visibleItemCount,
                int totalItemCount);
    }

    /**
     * The top-level view of a list item can implement this interface to allow
     * itself to modify the bounds of the selection shown for that item.
     */
    public interface SelectionBoundsAdjuster {
        /**
         * Called to allow the list item to adjust the bounds shown for
         * its selection.
         *
         * @param bounds On call, this contains the bounds the list has
         * selected for the item (that is the bounds of the entire view).  The
         * values can be modified as desired.
         */
        public void adjustListItemSelectionBounds(Rect bounds);
    }

    public AbsListView(Context context) {
        super(context);
        initAbsListView();

        mOwnerThread = Thread.currentThread();

        setVerticalScrollBarEnabled(true);
        TypedArray a = context.obtainStyledAttributes(R.styleable.View);
        initializeScrollbars(a);
        a.recycle();
    }

    public AbsListView(Context context, AttributeSet attrs) {
        this(context, attrs, com.android.internal.R.attr.absListViewStyle);
    }

    public AbsListView(Context context, AttributeSet attrs, int defStyle) {
        super(context, attrs, defStyle);
        initAbsListView();

        mOwnerThread = Thread.currentThread();

        TypedArray a = context.obtainStyledAttributes(attrs,
                com.android.internal.R.styleable.AbsListView, defStyle, 0);

        Drawable d = a.getDrawable(com.android.internal.R.styleable.AbsListView_listSelector);
        if (d != null) {
            setSelector(d);
        }

        mDrawSelectorOnTop = a.getBoolean(
                com.android.internal.R.styleable.AbsListView_drawSelectorOnTop, false);

        boolean stackFromBottom = a.getBoolean(R.styleable.AbsListView_stackFromBottom, false);
        setStackFromBottom(stackFromBottom);

        boolean scrollingCacheEnabled = a.getBoolean(R.styleable.AbsListView_scrollingCache, true);
        setScrollingCacheEnabled(scrollingCacheEnabled);

        boolean useTextFilter = a.getBoolean(R.styleable.AbsListView_textFilterEnabled, false);
        setTextFilterEnabled(useTextFilter);

        int transcriptMode = a.getInt(R.styleable.AbsListView_transcriptMode,
                TRANSCRIPT_MODE_DISABLED);
        setTranscriptMode(transcriptMode);

        int color = a.getColor(R.styleable.AbsListView_cacheColorHint, 0);
        setCacheColorHint(color);

        boolean enableFastScroll = a.getBoolean(R.styleable.AbsListView_fastScrollEnabled, false);
        setFastScrollEnabled(enableFastScroll);

        boolean smoothScrollbar = a.getBoolean(R.styleable.AbsListView_smoothScrollbar, true);
        setSmoothScrollbarEnabled(smoothScrollbar);

        setChoiceMode(a.getInt(R.styleable.AbsListView_choiceMode, CHOICE_MODE_NONE));
        setFastScrollAlwaysVisible(
                a.getBoolean(R.styleable.AbsListView_fastScrollAlwaysVisible, false));

        a.recycle();
    }

    private void initAbsListView() {
        // Setting focusable in touch mode will set the focusable property to true
        setClickable(true);
        setFocusableInTouchMode(true);
        setWillNotDraw(false);
        setAlwaysDrawnWithCacheEnabled(false);
        setScrollingCacheEnabled(true);

        final ViewConfiguration configuration = ViewConfiguration.get(mContext);
        mTouchSlop = configuration.getScaledTouchSlop();
        mMinimumVelocity = configuration.getScaledMinimumFlingVelocity();
        mMaximumVelocity = configuration.getScaledMaximumFlingVelocity();
        mOverscrollDistance = configuration.getScaledOverscrollDistance();
        mOverflingDistance = configuration.getScaledOverflingDistance();

        mDensityScale = getContext().getResources().getDisplayMetrics().density;
    }

    @Override
    public void setOverScrollMode(int mode) {
        if (mode != OVER_SCROLL_NEVER) {
            if (mEdgeGlowTop == null) {
                Context context = getContext();
                mEdgeGlowTop = new EdgeEffect(context);
                mEdgeGlowBottom = new EdgeEffect(context);
            }
        } else {
            mEdgeGlowTop = null;
            mEdgeGlowBottom = null;
        }
        super.setOverScrollMode(mode);
    }

    /**
     * {@inheritDoc}
     */
    @Override
    public void setAdapter(ListAdapter adapter) {
        if (adapter != null) {
            mAdapterHasStableIds = mAdapter.hasStableIds();
            if (mChoiceMode != CHOICE_MODE_NONE && mAdapterHasStableIds &&
                    mCheckedIdStates == null) {
                mCheckedIdStates = new LongSparseArray<Integer>();
            }
        }

        if (mCheckStates != null) {
            mCheckStates.clear();
        }

        if (mCheckedIdStates != null) {
            mCheckedIdStates.clear();
        }
    }

    /**
     * Returns the number of items currently selected. This will only be valid
     * if the choice mode is not {@link #CHOICE_MODE_NONE} (default).
     *
     * <p>To determine the specific items that are currently selected, use one of
     * the <code>getChecked*</code> methods.
     *
     * @return The number of items currently selected
     *
     * @see #getCheckedItemPosition()
     * @see #getCheckedItemPositions()
     * @see #getCheckedItemIds()
     */
    public int getCheckedItemCount() {
        return mCheckedItemCount;
    }

    /**
     * Returns the checked state of the specified position. The result is only
     * valid if the choice mode has been set to {@link #CHOICE_MODE_SINGLE}
     * or {@link #CHOICE_MODE_MULTIPLE}.
     *
     * @param position The item whose checked state to return
     * @return The item's checked state or <code>false</code> if choice mode
     *         is invalid
     *
     * @see #setChoiceMode(int)
     */
    public boolean isItemChecked(int position) {
        if (mChoiceMode != CHOICE_MODE_NONE && mCheckStates != null) {
            return mCheckStates.get(position);
        }

        return false;
    }

    /**
     * Returns the currently checked item. The result is only valid if the choice
     * mode has been set to {@link #CHOICE_MODE_SINGLE}.
     *
     * @return The position of the currently checked item or
     *         {@link #INVALID_POSITION} if nothing is selected
     *
     * @see #setChoiceMode(int)
     */
    public int getCheckedItemPosition() {
        if (mChoiceMode == CHOICE_MODE_SINGLE && mCheckStates != null && mCheckStates.size() == 1) {
            return mCheckStates.keyAt(0);
        }

        return INVALID_POSITION;
    }

    /**
     * Returns the set of checked items in the list. The result is only valid if
     * the choice mode has not been set to {@link #CHOICE_MODE_NONE}.
     *
     * @return  A SparseBooleanArray which will return true for each call to
     *          get(int position) where position is a checked position in the
     *          list and false otherwise, or <code>null</code> if the choice
     *          mode is set to {@link #CHOICE_MODE_NONE}.
     */
    public SparseBooleanArray getCheckedItemPositions() {
        if (mChoiceMode != CHOICE_MODE_NONE) {
            return mCheckStates;
        }
        return null;
    }

    /**
     * Returns the set of checked items ids. The result is only valid if the
     * choice mode has not been set to {@link #CHOICE_MODE_NONE} and the adapter
     * has stable IDs. ({@link ListAdapter#hasStableIds()} == {@code true})
     *
     * @return A new array which contains the id of each checked item in the
     *         list.
     */
    public long[] getCheckedItemIds() {
        if (mChoiceMode == CHOICE_MODE_NONE || mCheckedIdStates == null || mAdapter == null) {
            return new long[0];
        }

        final LongSparseArray<Integer> idStates = mCheckedIdStates;
        final int count = idStates.size();
        final long[] ids = new long[count];

        for (int i = 0; i < count; i++) {
            ids[i] = idStates.keyAt(i);
        }

        return ids;
    }

    /**
     * Clear any choices previously set
     */
    public void clearChoices() {
        if (mCheckStates != null) {
            mCheckStates.clear();
        }
        if (mCheckedIdStates != null) {
            mCheckedIdStates.clear();
        }
        mCheckedItemCount = 0;
    }

    /**
     * Sets the checked state of the specified position. The is only valid if
     * the choice mode has been set to {@link #CHOICE_MODE_SINGLE} or
     * {@link #CHOICE_MODE_MULTIPLE}.
     *
     * @param position The item whose checked state is to be checked
     * @param value The new checked state for the item
     */
    public void setItemChecked(int position, boolean value) {
        if (mChoiceMode == CHOICE_MODE_NONE) {
            return;
        }

        // Start selection mode if needed. We don't need to if we're unchecking something.
        if (value && mChoiceMode == CHOICE_MODE_MULTIPLE_MODAL && mChoiceActionMode == null) {
            if (mMultiChoiceModeCallback == null ||
                    !mMultiChoiceModeCallback.hasWrappedCallback()) {
                throw new IllegalStateException("AbsListView: attempted to start selection mode " +
                        "for CHOICE_MODE_MULTIPLE_MODAL but no choice mode callback was " +
                        "supplied. Call setMultiChoiceModeListener to set a callback.");
            }
            mChoiceActionMode = startActionMode(mMultiChoiceModeCallback);
        }

        if (mChoiceMode == CHOICE_MODE_MULTIPLE || mChoiceMode == CHOICE_MODE_MULTIPLE_MODAL) {
            boolean oldValue = mCheckStates.get(position);
            mCheckStates.put(position, value);
            if (mCheckedIdStates != null && mAdapter.hasStableIds()) {
                if (value) {
                    mCheckedIdStates.put(mAdapter.getItemId(position), position);
                } else {
                    mCheckedIdStates.delete(mAdapter.getItemId(position));
                }
            }
            if (oldValue != value) {
                if (value) {
                    mCheckedItemCount++;
                } else {
                    mCheckedItemCount--;
                }
            }
            if (mChoiceActionMode != null) {
                final long id = mAdapter.getItemId(position);
                mMultiChoiceModeCallback.onItemCheckedStateChanged(mChoiceActionMode,
                        position, id, value);
            }
        } else {
            boolean updateIds = mCheckedIdStates != null && mAdapter.hasStableIds();
            // Clear all values if we're checking something, or unchecking the currently
            // selected item
            if (value || isItemChecked(position)) {
                mCheckStates.clear();
                if (updateIds) {
                    mCheckedIdStates.clear();
                }
            }
            // this may end up selecting the value we just cleared but this way
            // we ensure length of mCheckStates is 1, a fact getCheckedItemPosition relies on
            if (value) {
                mCheckStates.put(position, true);
                if (updateIds) {
                    mCheckedIdStates.put(mAdapter.getItemId(position), position);
                }
                mCheckedItemCount = 1;
            } else if (mCheckStates.size() == 0 || !mCheckStates.valueAt(0)) {
                mCheckedItemCount = 0;
            }
        }

        // Do not generate a data change while we are in the layout phase
        if (!mInLayout && !mBlockLayoutRequests) {
            mDataChanged = true;
            rememberSyncState();
            requestLayout();
        }
    }

    @Override
    public boolean performItemClick(View view, int position, long id) {
        boolean handled = false;
        boolean dispatchItemClick = true;

        if (mChoiceMode != CHOICE_MODE_NONE) {
            handled = true;
            boolean checkedStateChanged = false;

            if (mChoiceMode == CHOICE_MODE_MULTIPLE ||
                    (mChoiceMode == CHOICE_MODE_MULTIPLE_MODAL && mChoiceActionMode != null)) {
                boolean checked = !mCheckStates.get(position, false);
                mCheckStates.put(position, checked);
                if (mCheckedIdStates != null && mAdapter.hasStableIds()) {
                    if (checked) {
                        mCheckedIdStates.put(mAdapter.getItemId(position), position);
                    } else {
                        mCheckedIdStates.delete(mAdapter.getItemId(position));
                    }
                }
                if (checked) {
                    mCheckedItemCount++;
                } else {
                    mCheckedItemCount--;
                }
                if (mChoiceActionMode != null) {
                    mMultiChoiceModeCallback.onItemCheckedStateChanged(mChoiceActionMode,
                            position, id, checked);
                    dispatchItemClick = false;
                }
                checkedStateChanged = true;
            } else if (mChoiceMode == CHOICE_MODE_SINGLE) {
                boolean checked = !mCheckStates.get(position, false);
                if (checked) {
                    mCheckStates.clear();
                    mCheckStates.put(position, true);
                    if (mCheckedIdStates != null && mAdapter.hasStableIds()) {
                        mCheckedIdStates.clear();
                        mCheckedIdStates.put(mAdapter.getItemId(position), position);
                    }
                    mCheckedItemCount = 1;
                } else if (mCheckStates.size() == 0 || !mCheckStates.valueAt(0)) {
                    mCheckedItemCount = 0;
                }
                checkedStateChanged = true;
            }

            if (checkedStateChanged) {
                updateOnScreenCheckedViews();
            }
        }

        if (dispatchItemClick) {
            handled |= super.performItemClick(view, position, id);
        }

        return handled;
    }

    /**
     * Perform a quick, in-place update of the checked or activated state
     * on all visible item views. This should only be called when a valid
     * choice mode is active.
     */
    private void updateOnScreenCheckedViews() {
        final int firstPos = mFirstPosition;
        final int count = getChildCount();
        final boolean useActivated = getContext().getApplicationInfo().targetSdkVersion
                >= android.os.Build.VERSION_CODES.HONEYCOMB;
        for (int i = 0; i < count; i++) {
            final View child = getChildAt(i);
            final int position = firstPos + i;

            if (child instanceof Checkable) {
                ((Checkable) child).setChecked(mCheckStates.get(position));
            } else if (useActivated) {
                child.setActivated(mCheckStates.get(position));
            }
        }
    }

    /**
     * @see #setChoiceMode(int)
     *
     * @return The current choice mode
     */
    public int getChoiceMode() {
        return mChoiceMode;
    }

    /**
     * Defines the choice behavior for the List. By default, Lists do not have any choice behavior
     * ({@link #CHOICE_MODE_NONE}). By setting the choiceMode to {@link #CHOICE_MODE_SINGLE}, the
     * List allows up to one item to  be in a chosen state. By setting the choiceMode to
     * {@link #CHOICE_MODE_MULTIPLE}, the list allows any number of items to be chosen.
     *
     * @param choiceMode One of {@link #CHOICE_MODE_NONE}, {@link #CHOICE_MODE_SINGLE}, or
     * {@link #CHOICE_MODE_MULTIPLE}
     */
    public void setChoiceMode(int choiceMode) {
        mChoiceMode = choiceMode;
        if (mChoiceActionMode != null) {
            mChoiceActionMode.finish();
            mChoiceActionMode = null;
        }
        if (mChoiceMode != CHOICE_MODE_NONE) {
            if (mCheckStates == null) {
                mCheckStates = new SparseBooleanArray(0);
            }
            if (mCheckedIdStates == null && mAdapter != null && mAdapter.hasStableIds()) {
                mCheckedIdStates = new LongSparseArray<Integer>(0);
            }
            // Modal multi-choice mode only has choices when the mode is active. Clear them.
            if (mChoiceMode == CHOICE_MODE_MULTIPLE_MODAL) {
                clearChoices();
                setLongClickable(true);
            }
        }
    }

    /**
     * Set a {@link MultiChoiceModeListener} that will manage the lifecycle of the
     * selection {@link ActionMode}. Only used when the choice mode is set to
     * {@link #CHOICE_MODE_MULTIPLE_MODAL}.
     *
     * @param listener Listener that will manage the selection mode
     *
     * @see #setChoiceMode(int)
     */
    public void setMultiChoiceModeListener(MultiChoiceModeListener listener) {
        if (mMultiChoiceModeCallback == null) {
            mMultiChoiceModeCallback = new MultiChoiceModeWrapper();
        }
        mMultiChoiceModeCallback.setWrapped(listener);
    }

    /**
     * @return true if all list content currently fits within the view boundaries
     */
    private boolean contentFits() {
        final int childCount = getChildCount();
        if (childCount == 0) return true;
        if (childCount != mItemCount) return false;

        return getChildAt(0).getTop() >= mListPadding.top &&
                getChildAt(childCount - 1).getBottom() <= getHeight() - mListPadding.bottom;
    }

    /**
     * Specifies whether fast scrolling is enabled or disabled.
     * <p>
     * When fast scrolling is enabled, the user can quickly scroll through lists
     * by dragging the fast scroll thumb.
     * <p>
     * If the adapter backing this list implements {@link SectionIndexer}, the
     * fast scroller will display section header previews as the user scrolls.
     * Additionally, the user will be able to quickly jump between sections by
     * tapping along the length of the scroll bar.
     *
     * @see SectionIndexer
     * @see #isFastScrollEnabled()
     * @param enabled true to enable fast scrolling, false otherwise
     */
    public void setFastScrollEnabled(final boolean enabled) {
        if (mFastScrollEnabled != enabled) {
            mFastScrollEnabled = enabled;

            if (isOwnerThread()) {
                setFastScrollerEnabledUiThread(enabled);
            } else {
                post(new Runnable() {
                    @Override
                    public void run() {
                        setFastScrollerEnabledUiThread(enabled);
                    }
                });
            }
        }
    }

    private void setFastScrollerEnabledUiThread(boolean enabled) {
        if (mFastScroller != null) {
            mFastScroller.setEnabled(enabled);
        } else if (enabled) {
            mFastScroller = new FastScroller(this);
            mFastScroller.setEnabled(true);
        }

        resolvePadding();

        if (mFastScroller != null) {
            mFastScroller.updateLayout();
        }
    }

    /**
     * Set whether or not the fast scroller should always be shown in place of
     * the standard scroll bars. This will enable fast scrolling if it is not
     * already enabled.
     * <p>
     * Fast scrollers shown in this way will not fade out and will be a
     * permanent fixture within the list. This is best combined with an inset
     * scroll bar style to ensure the scroll bar does not overlap content.
     *
     * @param alwaysShow true if the fast scroller should always be displayed,
     *            false otherwise
     * @see #setScrollBarStyle(int)
     * @see #setFastScrollEnabled(boolean)
     */
    public void setFastScrollAlwaysVisible(final boolean alwaysShow) {
        if (mFastScrollAlwaysVisible != alwaysShow) {
            if (alwaysShow && !mFastScrollEnabled) {
                setFastScrollEnabled(true);
            }

            mFastScrollAlwaysVisible = alwaysShow;

            if (isOwnerThread()) {
                setFastScrollerAlwaysVisibleUiThread(alwaysShow);
            } else {
                post(new Runnable() {
                    @Override
                    public void run() {
                        setFastScrollerAlwaysVisibleUiThread(alwaysShow);
                    }
                });
            }
        }
    }

    private void setFastScrollerAlwaysVisibleUiThread(boolean alwaysShow) {
        if (mFastScroller != null) {
            mFastScroller.setAlwaysShow(alwaysShow);
        }
    }

    /**
     * @return whether the current thread is the one that created the view
     */
    private boolean isOwnerThread() {
        return mOwnerThread == Thread.currentThread();
    }

    /**
     * Returns true if the fast scroller is set to always show on this view.
     *
     * @return true if the fast scroller will always show
     * @see #setFastScrollAlwaysVisible(boolean)
     */
    public boolean isFastScrollAlwaysVisible() {
        if (mFastScroller == null) {
            return mFastScrollEnabled && mFastScrollAlwaysVisible;
        } else {
            return mFastScroller.isEnabled() && mFastScroller.isAlwaysShowEnabled();
        }
    }

    @Override
    public int getVerticalScrollbarWidth() {
        if (mFastScroller != null && mFastScroller.isEnabled()) {
            return Math.max(super.getVerticalScrollbarWidth(), mFastScroller.getWidth());
        }
        return super.getVerticalScrollbarWidth();
    }

    /**
     * Returns true if the fast scroller is enabled.
     *
     * @see #setFastScrollEnabled(boolean)
     * @return true if fast scroll is enabled, false otherwise
     */
    @ViewDebug.ExportedProperty
    public boolean isFastScrollEnabled() {
        if (mFastScroller == null) {
            return mFastScrollEnabled;
        } else {
            return mFastScroller.isEnabled();
        }
    }

    @Override
    public void setVerticalScrollbarPosition(int position) {
        super.setVerticalScrollbarPosition(position);
        if (mFastScroller != null) {
            mFastScroller.setScrollbarPosition(position);
        }
    }

    @Override
    public void setScrollBarStyle(int style) {
        super.setScrollBarStyle(style);
        if (mFastScroller != null) {
            mFastScroller.setScrollBarStyle(style);
        }
    }

    /**
     * If fast scroll is enabled, then don't draw the vertical scrollbar.
     * @hide
     */
    @Override
    protected boolean isVerticalScrollBarHidden() {
        return isFastScrollEnabled();
    }

    /**
     * When smooth scrollbar is enabled, the position and size of the scrollbar thumb
     * is computed based on the number of visible pixels in the visible items. This
     * however assumes that all list items have the same height. If you use a list in
     * which items have different heights, the scrollbar will change appearance as the
     * user scrolls through the list. To avoid this issue, you need to disable this
     * property.
     *
     * When smooth scrollbar is disabled, the position and size of the scrollbar thumb
     * is based solely on the number of items in the adapter and the position of the
     * visible items inside the adapter. This provides a stable scrollbar as the user
     * navigates through a list of items with varying heights.
     *
     * @param enabled Whether or not to enable smooth scrollbar.
     *
     * @see #setSmoothScrollbarEnabled(boolean)
     * @attr ref android.R.styleable#AbsListView_smoothScrollbar
     */
    public void setSmoothScrollbarEnabled(boolean enabled) {
        mSmoothScrollbarEnabled = enabled;
    }

    /**
     * Returns the current state of the fast scroll feature.
     *
     * @return True if smooth scrollbar is enabled is enabled, false otherwise.
     *
     * @see #setSmoothScrollbarEnabled(boolean)
     */
    @ViewDebug.ExportedProperty
    public boolean isSmoothScrollbarEnabled() {
        return mSmoothScrollbarEnabled;
    }

    /**
     * Set the listener that will receive notifications every time the list scrolls.
     *
     * @param l the scroll listener
     */
    public void setOnScrollListener(OnScrollListener l) {
        mOnScrollListener = l;
        invokeOnItemScrollListener();
    }

    /**
     * Notify our scroll listener (if there is one) of a change in scroll state
     */
    void invokeOnItemScrollListener() {
        if (mFastScroller != null) {
            mFastScroller.onScroll(mFirstPosition, getChildCount(), mItemCount);
        }
        if (mOnScrollListener != null) {
            mOnScrollListener.onScroll(this, mFirstPosition, getChildCount(), mItemCount);
        }
        onScrollChanged(0, 0, 0, 0); // dummy values, View's implementation does not use these.
    }

    @Override
    public void sendAccessibilityEvent(int eventType) {
        // Since this class calls onScrollChanged even if the mFirstPosition and the
        // child count have not changed we will avoid sending duplicate accessibility
        // events.
        if (eventType == AccessibilityEvent.TYPE_VIEW_SCROLLED) {
            final int firstVisiblePosition = getFirstVisiblePosition();
            final int lastVisiblePosition = getLastVisiblePosition();
            if (mLastAccessibilityScrollEventFromIndex == firstVisiblePosition
                    && mLastAccessibilityScrollEventToIndex == lastVisiblePosition) {
                return;
            } else {
                mLastAccessibilityScrollEventFromIndex = firstVisiblePosition;
                mLastAccessibilityScrollEventToIndex = lastVisiblePosition;
            }
        }
        super.sendAccessibilityEvent(eventType);
    }

    @Override
    public void onInitializeAccessibilityEvent(AccessibilityEvent event) {
        super.onInitializeAccessibilityEvent(event);
        event.setClassName(AbsListView.class.getName());
    }

    @Override
    public void onInitializeAccessibilityNodeInfo(AccessibilityNodeInfo info) {
        super.onInitializeAccessibilityNodeInfo(info);
        info.setClassName(AbsListView.class.getName());
        if (isEnabled()) {
            if (getFirstVisiblePosition() > 0) {
                info.addAction(AccessibilityNodeInfo.ACTION_SCROLL_BACKWARD);
                info.setScrollable(true);
            }
            if (getLastVisiblePosition() < getCount() - 1) {
                info.addAction(AccessibilityNodeInfo.ACTION_SCROLL_FORWARD);
                info.setScrollable(true);
            }
        }
    }

    @Override
    public boolean performAccessibilityAction(int action, Bundle arguments) {
        if (super.performAccessibilityAction(action, arguments)) {
            return true;
        }
        switch (action) {
            case AccessibilityNodeInfo.ACTION_SCROLL_FORWARD: {
                if (isEnabled() && getLastVisiblePosition() < getCount() - 1) {
                    final int viewportHeight = getHeight() - mListPadding.top - mListPadding.bottom;
                    smoothScrollBy(viewportHeight, PositionScroller.SCROLL_DURATION);
                    return true;
                }
            } return false;
            case AccessibilityNodeInfo.ACTION_SCROLL_BACKWARD: {
                if (isEnabled() && mFirstPosition > 0) {
                    final int viewportHeight = getHeight() - mListPadding.top - mListPadding.bottom;
                    smoothScrollBy(-viewportHeight, PositionScroller.SCROLL_DURATION);
                    return true;
                }
            } return false;
        }
        return false;
    }

    /** @hide */
    @Override
    public View findViewByAccessibilityIdTraversal(int accessibilityId) {
        if (accessibilityId == getAccessibilityViewId()) {
            return this;
        }
        // If the data changed the children are invalid since the data model changed.
        // Hence, we pretend they do not exist. After a layout the children will sync
        // with the model at which point we notify that the accessibility state changed,
        // so a service will be able to re-fetch the views.
        if (mDataChanged) {
            return null;
        }
        return super.findViewByAccessibilityIdTraversal(accessibilityId);
    }

    /**
     * Indicates whether the children's drawing cache is used during a scroll.
     * By default, the drawing cache is enabled but this will consume more memory.
     *
     * @return true if the scrolling cache is enabled, false otherwise
     *
     * @see #setScrollingCacheEnabled(boolean)
     * @see View#setDrawingCacheEnabled(boolean)
     */
    @ViewDebug.ExportedProperty
    public boolean isScrollingCacheEnabled() {
        return mScrollingCacheEnabled;
    }

    /**
     * Enables or disables the children's drawing cache during a scroll.
     * By default, the drawing cache is enabled but this will use more memory.
     *
     * When the scrolling cache is enabled, the caches are kept after the
     * first scrolling. You can manually clear the cache by calling
     * {@link android.view.ViewGroup#setChildrenDrawingCacheEnabled(boolean)}.
     *
     * @param enabled true to enable the scroll cache, false otherwise
     *
     * @see #isScrollingCacheEnabled()
     * @see View#setDrawingCacheEnabled(boolean)
     */
    public void setScrollingCacheEnabled(boolean enabled) {
        if (mScrollingCacheEnabled && !enabled) {
            clearScrollingCache();
        }
        mScrollingCacheEnabled = enabled;
    }

    /**
     * Enables or disables the type filter window. If enabled, typing when
     * this view has focus will filter the children to match the users input.
     * Note that the {@link Adapter} used by this view must implement the
     * {@link Filterable} interface.
     *
     * @param textFilterEnabled true to enable type filtering, false otherwise
     *
     * @see Filterable
     */
    public void setTextFilterEnabled(boolean textFilterEnabled) {
        mTextFilterEnabled = textFilterEnabled;
    }

    /**
     * Indicates whether type filtering is enabled for this view
     *
     * @return true if type filtering is enabled, false otherwise
     *
     * @see #setTextFilterEnabled(boolean)
     * @see Filterable
     */
    @ViewDebug.ExportedProperty
    public boolean isTextFilterEnabled() {
        return mTextFilterEnabled;
    }

    @Override
    public void getFocusedRect(Rect r) {
        View view = getSelectedView();
        if (view != null && view.getParent() == this) {
            // the focused rectangle of the selected view offset into the
            // coordinate space of this view.
            view.getFocusedRect(r);
            offsetDescendantRectToMyCoords(view, r);
        } else {
            // otherwise, just the norm
            super.getFocusedRect(r);
        }
    }

    private void useDefaultSelector() {
        setSelector(getResources().getDrawable(
                com.android.internal.R.drawable.list_selector_background));
    }

    /**
     * Indicates whether the content of this view is pinned to, or stacked from,
     * the bottom edge.
     *
     * @return true if the content is stacked from the bottom edge, false otherwise
     */
    @ViewDebug.ExportedProperty
    public boolean isStackFromBottom() {
        return mStackFromBottom;
    }

    /**
     * When stack from bottom is set to true, the list fills its content starting from
     * the bottom of the view.
     *
     * @param stackFromBottom true to pin the view's content to the bottom edge,
     *        false to pin the view's content to the top edge
     */
    public void setStackFromBottom(boolean stackFromBottom) {
        if (mStackFromBottom != stackFromBottom) {
            mStackFromBottom = stackFromBottom;
            requestLayoutIfNecessary();
        }
    }

    void requestLayoutIfNecessary() {
        if (getChildCount() > 0) {
            resetList();
            requestLayout();
            invalidate();
        }
    }

    static class SavedState extends BaseSavedState {
        long selectedId;
        long firstId;
        int viewTop;
        int position;
        int height;
        String filter;
        boolean inActionMode;
        int checkedItemCount;
        SparseBooleanArray checkState;
        LongSparseArray<Integer> checkIdState;

        /**
         * Constructor called from {@link AbsListView#onSaveInstanceState()}
         */
        SavedState(Parcelable superState) {
            super(superState);
        }

        /**
         * Constructor called from {@link #CREATOR}
         */
        private SavedState(Parcel in) {
            super(in);
            selectedId = in.readLong();
            firstId = in.readLong();
            viewTop = in.readInt();
            position = in.readInt();
            height = in.readInt();
            filter = in.readString();
            inActionMode = in.readByte() != 0;
            checkedItemCount = in.readInt();
            checkState = in.readSparseBooleanArray();
            final int N = in.readInt();
            if (N > 0) {
                checkIdState = new LongSparseArray<Integer>();
                for (int i=0; i<N; i++) {
                    final long key = in.readLong();
                    final int value = in.readInt();
                    checkIdState.put(key, value);
                }
            }
        }

        @Override
        public void writeToParcel(Parcel out, int flags) {
            super.writeToParcel(out, flags);
            out.writeLong(selectedId);
            out.writeLong(firstId);
            out.writeInt(viewTop);
            out.writeInt(position);
            out.writeInt(height);
            out.writeString(filter);
            out.writeByte((byte) (inActionMode ? 1 : 0));
            out.writeInt(checkedItemCount);
            out.writeSparseBooleanArray(checkState);
            final int N = checkIdState != null ? checkIdState.size() : 0;
            out.writeInt(N);
            for (int i=0; i<N; i++) {
                out.writeLong(checkIdState.keyAt(i));
                out.writeInt(checkIdState.valueAt(i));
            }
        }

        @Override
        public String toString() {
            return "AbsListView.SavedState{"
                    + Integer.toHexString(System.identityHashCode(this))
                    + " selectedId=" + selectedId
                    + " firstId=" + firstId
                    + " viewTop=" + viewTop
                    + " position=" + position
                    + " height=" + height
                    + " filter=" + filter
                    + " checkState=" + checkState + "}";
        }

        public static final Parcelable.Creator<SavedState> CREATOR
                = new Parcelable.Creator<SavedState>() {
            @Override
            public SavedState createFromParcel(Parcel in) {
                return new SavedState(in);
            }

            @Override
            public SavedState[] newArray(int size) {
                return new SavedState[size];
            }
        };
    }

    @Override
    public Parcelable onSaveInstanceState() {
        /*
         * This doesn't really make sense as the place to dismiss the
         * popups, but there don't seem to be any other useful hooks
         * that happen early enough to keep from getting complaints
         * about having leaked the window.
         */
        dismissPopup();

        Parcelable superState = super.onSaveInstanceState();

        SavedState ss = new SavedState(superState);

        if (mPendingSync != null) {
            // Just keep what we last restored.
            ss.selectedId = mPendingSync.selectedId;
            ss.firstId = mPendingSync.firstId;
            ss.viewTop = mPendingSync.viewTop;
            ss.position = mPendingSync.position;
            ss.height = mPendingSync.height;
            ss.filter = mPendingSync.filter;
            ss.inActionMode = mPendingSync.inActionMode;
            ss.checkedItemCount = mPendingSync.checkedItemCount;
            ss.checkState = mPendingSync.checkState;
            ss.checkIdState = mPendingSync.checkIdState;
            return ss;
        }

        boolean haveChildren = getChildCount() > 0 && mItemCount > 0;
        long selectedId = getSelectedItemId();
        ss.selectedId = selectedId;
        ss.height = getHeight();

        if (selectedId >= 0) {
            // Remember the selection
            ss.viewTop = mSelectedTop;
            ss.position = getSelectedItemPosition();
            ss.firstId = INVALID_POSITION;
        } else {
            if (haveChildren && mFirstPosition > 0) {
                // Remember the position of the first child.
                // We only do this if we are not currently at the top of
                // the list, for two reasons:
                // (1) The list may be in the process of becoming empty, in
                // which case mItemCount may not be 0, but if we try to
                // ask for any information about position 0 we will crash.
                // (2) Being "at the top" seems like a special case, anyway,
                // and the user wouldn't expect to end up somewhere else when
                // they revisit the list even if its content has changed.
                View v = getChildAt(0);
                ss.viewTop = v.getTop();
                int firstPos = mFirstPosition;
                if (firstPos >= mItemCount) {
                    firstPos = mItemCount - 1;
                }
                ss.position = firstPos;
                ss.firstId = mAdapter.getItemId(firstPos);
            } else {
                ss.viewTop = 0;
                ss.firstId = INVALID_POSITION;
                ss.position = 0;
            }
        }

        ss.filter = null;
        if (mFiltered) {
            final EditText textFilter = mTextFilter;
            if (textFilter != null) {
                Editable filterText = textFilter.getText();
                if (filterText != null) {
                    ss.filter = filterText.toString();
                }
            }
        }

        ss.inActionMode = mChoiceMode == CHOICE_MODE_MULTIPLE_MODAL && mChoiceActionMode != null;

        if (mCheckStates != null) {
            ss.checkState = mCheckStates.clone();
        }
        if (mCheckedIdStates != null) {
            final LongSparseArray<Integer> idState = new LongSparseArray<Integer>();
            final int count = mCheckedIdStates.size();
            for (int i = 0; i < count; i++) {
                idState.put(mCheckedIdStates.keyAt(i), mCheckedIdStates.valueAt(i));
            }
            ss.checkIdState = idState;
        }
        ss.checkedItemCount = mCheckedItemCount;

        if (mRemoteAdapter != null) {
            mRemoteAdapter.saveRemoteViewsCache();
        }

        return ss;
    }

    @Override
    public void onRestoreInstanceState(Parcelable state) {
        SavedState ss = (SavedState) state;

        super.onRestoreInstanceState(ss.getSuperState());
        mDataChanged = true;

        mSyncHeight = ss.height;

        if (ss.selectedId >= 0) {
            mNeedSync = true;
            mPendingSync = ss;
            mSyncRowId = ss.selectedId;
            mSyncPosition = ss.position;
            mSpecificTop = ss.viewTop;
            mSyncMode = SYNC_SELECTED_POSITION;
        } else if (ss.firstId >= 0) {
            setSelectedPositionInt(INVALID_POSITION);
            // Do this before setting mNeedSync since setNextSelectedPosition looks at mNeedSync
            setNextSelectedPositionInt(INVALID_POSITION);
            mSelectorPosition = INVALID_POSITION;
            mNeedSync = true;
            mPendingSync = ss;
            mSyncRowId = ss.firstId;
            mSyncPosition = ss.position;
            mSpecificTop = ss.viewTop;
            mSyncMode = SYNC_FIRST_POSITION;
        }

        setFilterText(ss.filter);

        if (ss.checkState != null) {
            mCheckStates = ss.checkState;
        }

        if (ss.checkIdState != null) {
            mCheckedIdStates = ss.checkIdState;
        }

        mCheckedItemCount = ss.checkedItemCount;

        if (ss.inActionMode && mChoiceMode == CHOICE_MODE_MULTIPLE_MODAL &&
                mMultiChoiceModeCallback != null) {
            mChoiceActionMode = startActionMode(mMultiChoiceModeCallback);
        }

        requestLayout();
    }

    private boolean acceptFilter() {
        return mTextFilterEnabled && getAdapter() instanceof Filterable &&
                ((Filterable) getAdapter()).getFilter() != null;
    }

    /**
     * Sets the initial value for the text filter.
     * @param filterText The text to use for the filter.
     *
     * @see #setTextFilterEnabled
     */
    public void setFilterText(String filterText) {
        // TODO: Should we check for acceptFilter()?
        if (mTextFilterEnabled && !TextUtils.isEmpty(filterText)) {
            createTextFilter(false);
            // This is going to call our listener onTextChanged, but we might not
            // be ready to bring up a window yet
            mTextFilter.setText(filterText);
            mTextFilter.setSelection(filterText.length());
            if (mAdapter instanceof Filterable) {
                // if mPopup is non-null, then onTextChanged will do the filtering
                if (mPopup == null) {
                    Filter f = ((Filterable) mAdapter).getFilter();
                    f.filter(filterText);
                }
                // Set filtered to true so we will display the filter window when our main
                // window is ready
                mFiltered = true;
                mDataSetObserver.clearSavedState();
            }
        }
    }

    /**
     * Returns the list's text filter, if available.
     * @return the list's text filter or null if filtering isn't enabled
     */
    public CharSequence getTextFilter() {
        if (mTextFilterEnabled && mTextFilter != null) {
            return mTextFilter.getText();
        }
        return null;
    }

    @Override
    protected void onFocusChanged(boolean gainFocus, int direction, Rect previouslyFocusedRect) {
        super.onFocusChanged(gainFocus, direction, previouslyFocusedRect);
        if (gainFocus && mSelectedPosition < 0 && !isInTouchMode()) {
            if (!isAttachedToWindow() && mAdapter != null) {
                // Data may have changed while we were detached and it's valid
                // to change focus while detached. Refresh so we don't die.
                mDataChanged = true;
                mOldItemCount = mItemCount;
                mItemCount = mAdapter.getCount();
            }
            resurrectSelection();
        }
    }

    @Override
    public void requestLayout() {
        if (!mBlockLayoutRequests && !mInLayout) {
            super.requestLayout();
        }
    }

    /**
     * The list is empty. Clear everything out.
     */
    void resetList() {
        removeAllViewsInLayout();
        mFirstPosition = 0;
        mDataChanged = false;
        mPositionScrollAfterLayout = null;
        mNeedSync = false;
        mPendingSync = null;
        mOldSelectedPosition = INVALID_POSITION;
        mOldSelectedRowId = INVALID_ROW_ID;
        setSelectedPositionInt(INVALID_POSITION);
        setNextSelectedPositionInt(INVALID_POSITION);
        mSelectedTop = 0;
        mSelectorPosition = INVALID_POSITION;
        mSelectorRect.setEmpty();
        invalidate();
    }

    @Override
    protected int computeVerticalScrollExtent() {
        final int count = getChildCount();
        if (count > 0) {
            if (mSmoothScrollbarEnabled) {
                int extent = count * 100;

                View view = getChildAt(0);
                final int top = view.getTop();
                int height = view.getHeight();
                if (height > 0) {
                    extent += (top * 100) / height;
                }

                view = getChildAt(count - 1);
                final int bottom = view.getBottom();
                height = view.getHeight();
                if (height > 0) {
                    extent -= ((bottom - getHeight()) * 100) / height;
                }

                return extent;
            } else {
                return 1;
            }
        }
        return 0;
    }

    @Override
    protected int computeVerticalScrollOffset() {
        final int firstPosition = mFirstPosition;
        final int childCount = getChildCount();
        if (firstPosition >= 0 && childCount > 0) {
            if (mSmoothScrollbarEnabled) {
                final View view = getChildAt(0);
                final int top = view.getTop();
                int height = view.getHeight();
                if (height > 0) {
                    return Math.max(firstPosition * 100 - (top * 100) / height +
                            (int)((float)mScrollY / getHeight() * mItemCount * 100), 0);
                }
            } else {
                int index;
                final int count = mItemCount;
                if (firstPosition == 0) {
                    index = 0;
                } else if (firstPosition + childCount == count) {
                    index = count;
                } else {
                    index = firstPosition + childCount / 2;
                }
                return (int) (firstPosition + childCount * (index / (float) count));
            }
        }
        return 0;
    }

    @Override
    protected int computeVerticalScrollRange() {
        int result;
        if (mSmoothScrollbarEnabled) {
            result = Math.max(mItemCount * 100, 0);
            if (mScrollY != 0) {
                // Compensate for overscroll
                result += Math.abs((int) ((float) mScrollY / getHeight() * mItemCount * 100));
            }
        } else {
            result = mItemCount;
        }
        return result;
    }

    @Override
    protected float getTopFadingEdgeStrength() {
        final int count = getChildCount();
        final float fadeEdge = super.getTopFadingEdgeStrength();
        if (count == 0) {
            return fadeEdge;
        } else {
            if (mFirstPosition > 0) {
                return 1.0f;
            }

            final int top = getChildAt(0).getTop();
            final float fadeLength = getVerticalFadingEdgeLength();
            return top < mPaddingTop ? -(top - mPaddingTop) / fadeLength : fadeEdge;
        }
    }

    @Override
    protected float getBottomFadingEdgeStrength() {
        final int count = getChildCount();
        final float fadeEdge = super.getBottomFadingEdgeStrength();
        if (count == 0) {
            return fadeEdge;
        } else {
            if (mFirstPosition + count - 1 < mItemCount - 1) {
                return 1.0f;
            }

            final int bottom = getChildAt(count - 1).getBottom();
            final int height = getHeight();
            final float fadeLength = getVerticalFadingEdgeLength();
            return bottom > height - mPaddingBottom ?
                    (bottom - height + mPaddingBottom) / fadeLength : fadeEdge;
        }
    }

    @Override
    protected void onMeasure(int widthMeasureSpec, int heightMeasureSpec) {
        if (mSelector == null) {
            useDefaultSelector();
        }
        final Rect listPadding = mListPadding;
        listPadding.left = mSelectionLeftPadding + mPaddingLeft;
        listPadding.top = mSelectionTopPadding + mPaddingTop;
        listPadding.right = mSelectionRightPadding + mPaddingRight;
        listPadding.bottom = mSelectionBottomPadding + mPaddingBottom;

        // Check if our previous measured size was at a point where we should scroll later.
        if (mTranscriptMode == TRANSCRIPT_MODE_NORMAL) {
            final int childCount = getChildCount();
            final int listBottom = getHeight() - getPaddingBottom();
            final View lastChild = getChildAt(childCount - 1);
            final int lastBottom = lastChild != null ? lastChild.getBottom() : listBottom;
            mForceTranscriptScroll = mFirstPosition + childCount >= mLastHandledItemCount &&
                    lastBottom <= listBottom;
        }
    }

    /**
     * Subclasses should NOT override this method but
     *  {@link #layoutChildren()} instead.
     */
    @Override
    protected void onLayout(boolean changed, int l, int t, int r, int b) {
        super.onLayout(changed, l, t, r, b);
        mInLayout = true;
        if (changed) {
            int childCount = getChildCount();
            for (int i = 0; i < childCount; i++) {
                getChildAt(i).forceLayout();
            }
            mRecycler.markChildrenDirty();
        }

        if (mFastScroller != null && (mItemCount != mOldItemCount || mDataChanged)) {
            mFastScroller.onItemCountChanged(mItemCount);
        }

        layoutChildren();
        mInLayout = false;

        mOverscrollMax = (b - t) / OVERSCROLL_LIMIT_DIVISOR;
    }

    /**
     * @hide
     */
    @Override
    protected boolean setFrame(int left, int top, int right, int bottom) {
        final boolean changed = super.setFrame(left, top, right, bottom);

        if (changed) {
            // Reposition the popup when the frame has changed. This includes
            // translating the widget, not just changing its dimension. The
            // filter popup needs to follow the widget.
            final boolean visible = getWindowVisibility() == View.VISIBLE;
            if (mFiltered && visible && mPopup != null && mPopup.isShowing()) {
                positionPopup();
            }
        }

        return changed;
    }

    /**
     * Subclasses must override this method to layout their children.
     */
    protected void layoutChildren() {
    }

    void updateScrollIndicators() {
        if (mScrollUp != null) {
            boolean canScrollUp;
            // 0th element is not visible
            canScrollUp = mFirstPosition > 0;

            // ... Or top of 0th element is not visible
            if (!canScrollUp) {
                if (getChildCount() > 0) {
                    View child = getChildAt(0);
                    canScrollUp = child.getTop() < mListPadding.top;
                }
            }

            mScrollUp.setVisibility(canScrollUp ? View.VISIBLE : View.INVISIBLE);
        }

        if (mScrollDown != null) {
            boolean canScrollDown;
            int count = getChildCount();

            // Last item is not visible
            canScrollDown = (mFirstPosition + count) < mItemCount;

            // ... Or bottom of the last element is not visible
            if (!canScrollDown && count > 0) {
                View child = getChildAt(count - 1);
                canScrollDown = child.getBottom() > mBottom - mListPadding.bottom;
            }

            mScrollDown.setVisibility(canScrollDown ? View.VISIBLE : View.INVISIBLE);
        }
    }

    @Override
    @ViewDebug.ExportedProperty
    public View getSelectedView() {
        if (mItemCount > 0 && mSelectedPosition >= 0) {
            return getChildAt(mSelectedPosition - mFirstPosition);
        } else {
            return null;
        }
    }

    /**
     * List padding is the maximum of the normal view's padding and the padding of the selector.
     *
     * @see android.view.View#getPaddingTop()
     * @see #getSelector()
     *
     * @return The top list padding.
     */
    public int getListPaddingTop() {
        return mListPadding.top;
    }

    /**
     * List padding is the maximum of the normal view's padding and the padding of the selector.
     *
     * @see android.view.View#getPaddingBottom()
     * @see #getSelector()
     *
     * @return The bottom list padding.
     */
    public int getListPaddingBottom() {
        return mListPadding.bottom;
    }

    /**
     * List padding is the maximum of the normal view's padding and the padding of the selector.
     *
     * @see android.view.View#getPaddingLeft()
     * @see #getSelector()
     *
     * @return The left list padding.
     */
    public int getListPaddingLeft() {
        return mListPadding.left;
    }

    /**
     * List padding is the maximum of the normal view's padding and the padding of the selector.
     *
     * @see android.view.View#getPaddingRight()
     * @see #getSelector()
     *
     * @return The right list padding.
     */
    public int getListPaddingRight() {
        return mListPadding.right;
    }

    /**
     * Get a view and have it show the data associated with the specified
     * position. This is called when we have already discovered that the view is
     * not available for reuse in the recycle bin. The only choices left are
     * converting an old view or making a new one.
     *
     * @param position The position to display
     * @param isScrap Array of at least 1 boolean, the first entry will become true if
     *                the returned view was taken from the scrap heap, false if otherwise.
     *
     * @return A view displaying the data associated with the specified position
     */
    View obtainView(int position, boolean[] isScrap) {
        Trace.traceBegin(Trace.TRACE_TAG_VIEW, "obtainView");

        isScrap[0] = false;
        View scrapView;

        scrapView = mRecycler.getTransientStateView(position);
        if (scrapView == null) {
            scrapView = mRecycler.getScrapView(position);
        }

        View child;
        if (scrapView != null) {
            child = mAdapter.getView(position, scrapView, this);

            if (child.getImportantForAccessibility() == IMPORTANT_FOR_ACCESSIBILITY_AUTO) {
                child.setImportantForAccessibility(IMPORTANT_FOR_ACCESSIBILITY_YES);
            }

            if (child != scrapView) {
                mRecycler.addScrapView(scrapView, position);
                if (mCacheColorHint != 0) {
                    child.setDrawingCacheBackgroundColor(mCacheColorHint);
                }
            } else {
                isScrap[0] = true;

                // Clear any system-managed transient state so that we can
                // recycle this view and bind it to different data.
                if (child.isAccessibilityFocused()) {
                    child.clearAccessibilityFocus();
                }

                child.dispatchFinishTemporaryDetach();
            }
        } else {
            child = mAdapter.getView(position, null, this);

            if (child.getImportantForAccessibility() == IMPORTANT_FOR_ACCESSIBILITY_AUTO) {
                child.setImportantForAccessibility(IMPORTANT_FOR_ACCESSIBILITY_YES);
            }

            if (mCacheColorHint != 0) {
                child.setDrawingCacheBackgroundColor(mCacheColorHint);
            }
        }

        if (mAdapterHasStableIds) {
            final ViewGroup.LayoutParams vlp = child.getLayoutParams();
            LayoutParams lp;
            if (vlp == null) {
                lp = (LayoutParams) generateDefaultLayoutParams();
            } else if (!checkLayoutParams(vlp)) {
                lp = (LayoutParams) generateLayoutParams(vlp);
            } else {
                lp = (LayoutParams) vlp;
            }
            lp.itemId = mAdapter.getItemId(position);
            child.setLayoutParams(lp);
        }

        if (AccessibilityManager.getInstance(mContext).isEnabled()) {
            if (mAccessibilityDelegate == null) {
                mAccessibilityDelegate = new ListItemAccessibilityDelegate();
            }
            if (child.getAccessibilityDelegate() == null) {
                child.setAccessibilityDelegate(mAccessibilityDelegate);
            }
        }

        Trace.traceEnd(Trace.TRACE_TAG_VIEW);

        return child;
    }

    class ListItemAccessibilityDelegate extends AccessibilityDelegate {
        @Override
        public AccessibilityNodeInfo createAccessibilityNodeInfo(View host) {
            // If the data changed the children are invalid since the data model changed.
            // Hence, we pretend they do not exist. After a layout the children will sync
            // with the model at which point we notify that the accessibility state changed,
            // so a service will be able to re-fetch the views.
            if (mDataChanged) {
                return null;
            }
            return super.createAccessibilityNodeInfo(host);
        }

        @Override
        public void onInitializeAccessibilityNodeInfo(View host, AccessibilityNodeInfo info) {
            super.onInitializeAccessibilityNodeInfo(host, info);

            final int position = getPositionForView(host);
            onInitializeAccessibilityNodeInfoForItem(host, position, info);
        }

        @Override
        public boolean performAccessibilityAction(View host, int action, Bundle arguments) {
            if (super.performAccessibilityAction(host, action, arguments)) {
                return true;
            }

            final int position = getPositionForView(host);
            final ListAdapter adapter = getAdapter();

            if ((position == INVALID_POSITION) || (adapter == null)) {
                // Cannot perform actions on invalid items.
                return false;
            }

            if (!isEnabled() || !adapter.isEnabled(position)) {
                // Cannot perform actions on disabled items.
                return false;
            }

            final long id = getItemIdAtPosition(position);

            switch (action) {
                case AccessibilityNodeInfo.ACTION_CLEAR_SELECTION: {
                    if (getSelectedItemPosition() == position) {
                        setSelection(INVALID_POSITION);
                        return true;
                    }
                } return false;
                case AccessibilityNodeInfo.ACTION_SELECT: {
                    if (getSelectedItemPosition() != position) {
                        setSelection(position);
                        return true;
                    }
                } return false;
                case AccessibilityNodeInfo.ACTION_CLICK: {
                    if (isClickable()) {
                        return performItemClick(host, position, id);
                    }
                } return false;
                case AccessibilityNodeInfo.ACTION_LONG_CLICK: {
                    if (isLongClickable()) {
                        return performLongPress(host, position, id);
                    }
                } return false;
            }

            return false;
        }
    }

    /**
     * Initializes an {@link AccessibilityNodeInfo} with information about a
     * particular item in the list.
     *
     * @param view View representing the list item.
     * @param position Position of the list item within the adapter.
     * @param info Node info to populate.
     */
    public void onInitializeAccessibilityNodeInfoForItem(
            View view, int position, AccessibilityNodeInfo info) {
        final ListAdapter adapter = getAdapter();
        if (position == INVALID_POSITION || adapter == null) {
            // The item doesn't exist, so there's not much we can do here.
            return;
        }

        if (!isEnabled() || !adapter.isEnabled(position)) {
            info.setEnabled(false);
            return;
        }

        if (position == getSelectedItemPosition()) {
            info.setSelected(true);
            info.addAction(AccessibilityNodeInfo.ACTION_CLEAR_SELECTION);
        } else {
            info.addAction(AccessibilityNodeInfo.ACTION_SELECT);
        }

        if (isClickable()) {
            info.addAction(AccessibilityNodeInfo.ACTION_CLICK);
            info.setClickable(true);
        }

        if (isLongClickable()) {
            info.addAction(AccessibilityNodeInfo.ACTION_LONG_CLICK);
            info.setLongClickable(true);
        }
    }

    void positionSelector(int position, View sel) {
        if (position != INVALID_POSITION) {
            mSelectorPosition = position;
        }

        final Rect selectorRect = mSelectorRect;
        selectorRect.set(sel.getLeft(), sel.getTop(), sel.getRight(), sel.getBottom());
        if (sel instanceof SelectionBoundsAdjuster) {
            ((SelectionBoundsAdjuster)sel).adjustListItemSelectionBounds(selectorRect);
        }
        positionSelector(selectorRect.left, selectorRect.top, selectorRect.right,
                selectorRect.bottom);

        final boolean isChildViewEnabled = mIsChildViewEnabled;
        if (sel.isEnabled() != isChildViewEnabled) {
            mIsChildViewEnabled = !isChildViewEnabled;
            if (getSelectedItemPosition() != INVALID_POSITION) {
                refreshDrawableState();
            }
        }
    }

    private void positionSelector(int l, int t, int r, int b) {
        mSelectorRect.set(l - mSelectionLeftPadding, t - mSelectionTopPadding, r
                + mSelectionRightPadding, b + mSelectionBottomPadding);
    }

    @Override
    protected void dispatchDraw(Canvas canvas) {
        int saveCount = 0;
        final boolean clipToPadding = (mGroupFlags & CLIP_TO_PADDING_MASK) == CLIP_TO_PADDING_MASK;
        if (clipToPadding) {
            saveCount = canvas.save();
            final int scrollX = mScrollX;
            final int scrollY = mScrollY;
            canvas.clipRect(scrollX + mPaddingLeft, scrollY + mPaddingTop,
                    scrollX + mRight - mLeft - mPaddingRight,
                    scrollY + mBottom - mTop - mPaddingBottom);
            mGroupFlags &= ~CLIP_TO_PADDING_MASK;
        }

        final boolean drawSelectorOnTop = mDrawSelectorOnTop;
        if (!drawSelectorOnTop) {
            drawSelector(canvas);
        }

        super.dispatchDraw(canvas);

        if (drawSelectorOnTop) {
            drawSelector(canvas);
        }

        if (clipToPadding) {
            canvas.restoreToCount(saveCount);
            mGroupFlags |= CLIP_TO_PADDING_MASK;
        }
    }

    @Override
    protected boolean isPaddingOffsetRequired() {
        return (mGroupFlags & CLIP_TO_PADDING_MASK) != CLIP_TO_PADDING_MASK;
    }

    @Override
    protected int getLeftPaddingOffset() {
        return (mGroupFlags & CLIP_TO_PADDING_MASK) == CLIP_TO_PADDING_MASK ? 0 : -mPaddingLeft;
    }

    @Override
    protected int getTopPaddingOffset() {
        return (mGroupFlags & CLIP_TO_PADDING_MASK) == CLIP_TO_PADDING_MASK ? 0 : -mPaddingTop;
    }

    @Override
    protected int getRightPaddingOffset() {
        return (mGroupFlags & CLIP_TO_PADDING_MASK) == CLIP_TO_PADDING_MASK ? 0 : mPaddingRight;
    }

    @Override
    protected int getBottomPaddingOffset() {
        return (mGroupFlags & CLIP_TO_PADDING_MASK) == CLIP_TO_PADDING_MASK ? 0 : mPaddingBottom;
    }

    @Override
    protected void onSizeChanged(int w, int h, int oldw, int oldh) {
        if (getChildCount() > 0) {
            mDataChanged = true;
            rememberSyncState();
        }

        if (mFastScroller != null) {
            mFastScroller.onSizeChanged(w, h, oldw, oldh);
        }
    }

    /**
     * @return True if the current touch mode requires that we draw the selector in the pressed
     *         state.
     */
    boolean touchModeDrawsInPressedState() {
        // FIXME use isPressed for this
        switch (mTouchMode) {
        case TOUCH_MODE_TAP:
        case TOUCH_MODE_DONE_WAITING:
            return true;
        default:
            return false;
        }
    }

    /**
     * Indicates whether this view is in a state where the selector should be drawn. This will
     * happen if we have focus but are not in touch mode, or we are in the middle of displaying
     * the pressed state for an item.
     *
     * @return True if the selector should be shown
     */
    boolean shouldShowSelector() {
        return (!isInTouchMode()) || (touchModeDrawsInPressedState() && isPressed());
    }

    private void drawSelector(Canvas canvas) {
        if (!mSelectorRect.isEmpty()) {
            final Drawable selector = mSelector;
            selector.setBounds(mSelectorRect);
            selector.draw(canvas);
        }
    }

    /**
     * Controls whether the selection highlight drawable should be drawn on top of the item or
     * behind it.
     *
     * @param onTop If true, the selector will be drawn on the item it is highlighting. The default
     *        is false.
     *
     * @attr ref android.R.styleable#AbsListView_drawSelectorOnTop
     */
    public void setDrawSelectorOnTop(boolean onTop) {
        mDrawSelectorOnTop = onTop;
    }

    /**
     * Set a Drawable that should be used to highlight the currently selected item.
     *
     * @param resID A Drawable resource to use as the selection highlight.
     *
     * @attr ref android.R.styleable#AbsListView_listSelector
     */
    public void setSelector(int resID) {
        setSelector(getResources().getDrawable(resID));
    }

    public void setSelector(Drawable sel) {
        if (mSelector != null) {
            mSelector.setCallback(null);
            unscheduleDrawable(mSelector);
        }
        mSelector = sel;
        Rect padding = new Rect();
        sel.getPadding(padding);
        mSelectionLeftPadding = padding.left;
        mSelectionTopPadding = padding.top;
        mSelectionRightPadding = padding.right;
        mSelectionBottomPadding = padding.bottom;
        sel.setCallback(this);
        updateSelectorState();
    }

    /**
     * Returns the selector {@link android.graphics.drawable.Drawable} that is used to draw the
     * selection in the list.
     *
     * @return the drawable used to display the selector
     */
    public Drawable getSelector() {
        return mSelector;
    }

    /**
     * Sets the selector state to "pressed" and posts a CheckForKeyLongPress to see if
     * this is a long press.
     */
    void keyPressed() {
        if (!isEnabled() || !isClickable()) {
            return;
        }

        Drawable selector = mSelector;
        Rect selectorRect = mSelectorRect;
        if (selector != null && (isFocused() || touchModeDrawsInPressedState())
                && !selectorRect.isEmpty()) {

            final View v = getChildAt(mSelectedPosition - mFirstPosition);

            if (v != null) {
                if (v.hasFocusable()) return;
                v.setPressed(true);
            }
            setPressed(true);

            final boolean longClickable = isLongClickable();
            Drawable d = selector.getCurrent();
            if (d != null && d instanceof TransitionDrawable) {
                if (longClickable) {
                    ((TransitionDrawable) d).startTransition(
                            ViewConfiguration.getLongPressTimeout());
                } else {
                    ((TransitionDrawable) d).resetTransition();
                }
            }
            if (longClickable && !mDataChanged) {
                if (mPendingCheckForKeyLongPress == null) {
                    mPendingCheckForKeyLongPress = new CheckForKeyLongPress();
                }
                mPendingCheckForKeyLongPress.rememberWindowAttachCount();
                postDelayed(mPendingCheckForKeyLongPress, ViewConfiguration.getLongPressTimeout());
            }
        }
    }

    public void setScrollIndicators(View up, View down) {
        mScrollUp = up;
        mScrollDown = down;
    }

    void updateSelectorState() {
        if (mSelector != null) {
            if (shouldShowSelector()) {
                mSelector.setState(getDrawableState());
            } else {
                mSelector.setState(StateSet.NOTHING);
            }
        }
    }

    @Override
    protected void drawableStateChanged() {
        super.drawableStateChanged();
        updateSelectorState();
    }

    @Override
    protected int[] onCreateDrawableState(int extraSpace) {
        // If the child view is enabled then do the default behavior.
        if (mIsChildViewEnabled) {
            // Common case
            return super.onCreateDrawableState(extraSpace);
        }

        // The selector uses this View's drawable state. The selected child view
        // is disabled, so we need to remove the enabled state from the drawable
        // states.
        final int enabledState = ENABLED_STATE_SET[0];

        // If we don't have any extra space, it will return one of the static state arrays,
        // and clearing the enabled state on those arrays is a bad thing!  If we specify
        // we need extra space, it will create+copy into a new array that safely mutable.
        int[] state = super.onCreateDrawableState(extraSpace + 1);
        int enabledPos = -1;
        for (int i = state.length - 1; i >= 0; i--) {
            if (state[i] == enabledState) {
                enabledPos = i;
                break;
            }
        }

        // Remove the enabled state
        if (enabledPos >= 0) {
            System.arraycopy(state, enabledPos + 1, state, enabledPos,
                    state.length - enabledPos - 1);
        }

        return state;
    }

    @Override
    public boolean verifyDrawable(Drawable dr) {
        return mSelector == dr || super.verifyDrawable(dr);
    }

    @Override
    public void jumpDrawablesToCurrentState() {
        super.jumpDrawablesToCurrentState();
        if (mSelector != null) mSelector.jumpToCurrentState();
    }

    @Override
    protected void onAttachedToWindow() {
        super.onAttachedToWindow();

        final ViewTreeObserver treeObserver = getViewTreeObserver();
        treeObserver.addOnTouchModeChangeListener(this);
        if (mTextFilterEnabled && mPopup != null && !mGlobalLayoutListenerAddedFilter) {
            treeObserver.addOnGlobalLayoutListener(this);
        }

        if (mAdapter != null && mDataSetObserver == null) {
            mDataSetObserver = new AdapterDataSetObserver();
            mAdapter.registerDataSetObserver(mDataSetObserver);

            // Data may have changed while we were detached. Refresh.
            mDataChanged = true;
            mOldItemCount = mItemCount;
            mItemCount = mAdapter.getCount();
        }
    }

    @Override
    protected void onDetachedFromWindow() {
        super.onDetachedFromWindow();

        // Dismiss the popup in case onSaveInstanceState() was not invoked
        dismissPopup();

        // Detach any view left in the scrap heap
        mRecycler.clear();

        final ViewTreeObserver treeObserver = getViewTreeObserver();
        treeObserver.removeOnTouchModeChangeListener(this);
        if (mTextFilterEnabled && mPopup != null) {
            treeObserver.removeOnGlobalLayoutListener(this);
            mGlobalLayoutListenerAddedFilter = false;
        }

        if (mAdapter != null && mDataSetObserver != null) {
            mAdapter.unregisterDataSetObserver(mDataSetObserver);
            mDataSetObserver = null;
        }

        if (mScrollStrictSpan != null) {
            mScrollStrictSpan.finish();
            mScrollStrictSpan = null;
        }

        if (mFlingStrictSpan != null) {
            mFlingStrictSpan.finish();
            mFlingStrictSpan = null;
        }

        if (mFlingRunnable != null) {
            removeCallbacks(mFlingRunnable);
        }

        if (mPositionScroller != null) {
            mPositionScroller.stop();
        }

        if (mClearScrollingCache != null) {
            removeCallbacks(mClearScrollingCache);
        }

        if (mPerformClick != null) {
            removeCallbacks(mPerformClick);
        }

        if (mTouchModeReset != null) {
            removeCallbacks(mTouchModeReset);
            mTouchModeReset.run();
        }
    }

    @Override
    public void onWindowFocusChanged(boolean hasWindowFocus) {
        super.onWindowFocusChanged(hasWindowFocus);

        final int touchMode = isInTouchMode() ? TOUCH_MODE_ON : TOUCH_MODE_OFF;

        if (!hasWindowFocus) {
            setChildrenDrawingCacheEnabled(false);
            if (mFlingRunnable != null) {
                removeCallbacks(mFlingRunnable);
                // let the fling runnable report it's new state which
                // should be idle
                mFlingRunnable.endFling();
                if (mPositionScroller != null) {
                    mPositionScroller.stop();
                }
                if (mScrollY != 0) {
                    mScrollY = 0;
                    invalidateParentCaches();
                    finishGlows();
                    invalidate();
                }
            }
            // Always hide the type filter
            dismissPopup();

            if (touchMode == TOUCH_MODE_OFF) {
                // Remember the last selected element
                mResurrectToPosition = mSelectedPosition;
            }
        } else {
            if (mFiltered && !mPopupHidden) {
                // Show the type filter only if a filter is in effect
                showPopup();
            }

            // If we changed touch mode since the last time we had focus
            if (touchMode != mLastTouchMode && mLastTouchMode != TOUCH_MODE_UNKNOWN) {
                // If we come back in trackball mode, we bring the selection back
                if (touchMode == TOUCH_MODE_OFF) {
                    // This will trigger a layout
                    resurrectSelection();

                // If we come back in touch mode, then we want to hide the selector
                } else {
                    hideSelector();
                    mLayoutMode = LAYOUT_NORMAL;
                    layoutChildren();
                }
            }
        }

        mLastTouchMode = touchMode;
    }

    @Override
    public void onRtlPropertiesChanged(int layoutDirection) {
        super.onRtlPropertiesChanged(layoutDirection);
        if (mFastScroller != null) {
           mFastScroller.setScrollbarPosition(getVerticalScrollbarPosition());
        }
    }

    /**
     * Creates the ContextMenuInfo returned from {@link #getContextMenuInfo()}. This
     * methods knows the view, position and ID of the item that received the
     * long press.
     *
     * @param view The view that received the long press.
     * @param position The position of the item that received the long press.
     * @param id The ID of the item that received the long press.
     * @return The extra information that should be returned by
     *         {@link #getContextMenuInfo()}.
     */
    ContextMenuInfo createContextMenuInfo(View view, int position, long id) {
        return new AdapterContextMenuInfo(view, position, id);
    }

    @Override
    public void onCancelPendingInputEvents() {
        super.onCancelPendingInputEvents();
        if (mPerformClick != null) {
            removeCallbacks(mPerformClick);
        }
        if (mPendingCheckForTap != null) {
            removeCallbacks(mPendingCheckForTap);
        }
        if (mPendingCheckForLongPress != null) {
            removeCallbacks(mPendingCheckForLongPress);
        }
        if (mPendingCheckForKeyLongPress != null) {
            removeCallbacks(mPendingCheckForKeyLongPress);
        }
    }

    /**
     * A base class for Runnables that will check that their view is still attached to
     * the original window as when the Runnable was created.
     *
     */
    private class WindowRunnnable {
        private int mOriginalAttachCount;

        public void rememberWindowAttachCount() {
            mOriginalAttachCount = getWindowAttachCount();
        }

        public boolean sameWindow() {
            return getWindowAttachCount() == mOriginalAttachCount;
        }
    }

    private class PerformClick extends WindowRunnnable implements Runnable {
        int mClickMotionPosition;

        @Override
        public void run() {
            // The data has changed since we posted this action in the event queue,
            // bail out before bad things happen
            if (mDataChanged) return;

            final ListAdapter adapter = mAdapter;
            final int motionPosition = mClickMotionPosition;
            if (adapter != null && mItemCount > 0 &&
                    motionPosition != INVALID_POSITION &&
                    motionPosition < adapter.getCount() && sameWindow()) {
                final View view = getChildAt(motionPosition - mFirstPosition);
                // If there is no view, something bad happened (the view scrolled off the
                // screen, etc.) and we should cancel the click
                if (view != null) {
                    performItemClick(view, motionPosition, adapter.getItemId(motionPosition));
                }
            }
        }
    }

    private class CheckForLongPress extends WindowRunnnable implements Runnable {
        @Override
        public void run() {
            final int motionPosition = mMotionPosition;
            final View child = getChildAt(motionPosition - mFirstPosition);
            if (child != null) {
                final int longPressPosition = mMotionPosition;
                final long longPressId = mAdapter.getItemId(mMotionPosition);

                boolean handled = false;
                if (sameWindow() && !mDataChanged) {
                    handled = performLongPress(child, longPressPosition, longPressId);
                }
                if (handled) {
                    mTouchMode = TOUCH_MODE_REST;
                    setPressed(false);
                    child.setPressed(false);
                } else {
                    mTouchMode = TOUCH_MODE_DONE_WAITING;
                }
            }
        }
    }

    private class CheckForKeyLongPress extends WindowRunnnable implements Runnable {
        @Override
        public void run() {
            if (isPressed() && mSelectedPosition >= 0) {
                int index = mSelectedPosition - mFirstPosition;
                View v = getChildAt(index);

                if (!mDataChanged) {
                    boolean handled = false;
                    if (sameWindow()) {
                        handled = performLongPress(v, mSelectedPosition, mSelectedRowId);
                    }
                    if (handled) {
                        setPressed(false);
                        v.setPressed(false);
                    }
                } else {
                    setPressed(false);
                    if (v != null) v.setPressed(false);
                }
            }
        }
    }

    boolean performLongPress(final View child,
            final int longPressPosition, final long longPressId) {
        // CHOICE_MODE_MULTIPLE_MODAL takes over long press.
        if (mChoiceMode == CHOICE_MODE_MULTIPLE_MODAL) {
            if (mChoiceActionMode == null &&
                    (mChoiceActionMode = startActionMode(mMultiChoiceModeCallback)) != null) {
                setItemChecked(longPressPosition, true);
                performHapticFeedback(HapticFeedbackConstants.LONG_PRESS);
            }
            return true;
        }

        boolean handled = false;
        if (mOnItemLongClickListener != null) {
            handled = mOnItemLongClickListener.onItemLongClick(AbsListView.this, child,
                    longPressPosition, longPressId);
        }
        if (!handled) {
            mContextMenuInfo = createContextMenuInfo(child, longPressPosition, longPressId);
            handled = super.showContextMenuForChild(AbsListView.this);
        }
        if (handled) {
            performHapticFeedback(HapticFeedbackConstants.LONG_PRESS);
        }
        return handled;
    }

    @Override
    protected ContextMenuInfo getContextMenuInfo() {
        return mContextMenuInfo;
    }

    /** @hide */
    @Override
    public boolean showContextMenu(float x, float y, int metaState) {
        final int position = pointToPosition((int)x, (int)y);
        if (position != INVALID_POSITION) {
            final long id = mAdapter.getItemId(position);
            View child = getChildAt(position - mFirstPosition);
            if (child != null) {
                mContextMenuInfo = createContextMenuInfo(child, position, id);
                return super.showContextMenuForChild(AbsListView.this);
            }
        }
        return super.showContextMenu(x, y, metaState);
    }

    @Override
    public boolean showContextMenuForChild(View originalView) {
        final int longPressPosition = getPositionForView(originalView);
        if (longPressPosition >= 0) {
            final long longPressId = mAdapter.getItemId(longPressPosition);
            boolean handled = false;

            if (mOnItemLongClickListener != null) {
                handled = mOnItemLongClickListener.onItemLongClick(AbsListView.this, originalView,
                        longPressPosition, longPressId);
            }
            if (!handled) {
                mContextMenuInfo = createContextMenuInfo(
                        getChildAt(longPressPosition - mFirstPosition),
                        longPressPosition, longPressId);
                handled = super.showContextMenuForChild(originalView);
            }

            return handled;
        }
        return false;
    }

    @Override
    public boolean onKeyDown(int keyCode, KeyEvent event) {
        return false;
    }

    @Override
    public boolean onKeyUp(int keyCode, KeyEvent event) {
        if (KeyEvent.isConfirmKey(keyCode)) {
            if (!isEnabled()) {
                return true;
            }
            if (isClickable() && isPressed() &&
                    mSelectedPosition >= 0 && mAdapter != null &&
                    mSelectedPosition < mAdapter.getCount()) {

                final View view = getChildAt(mSelectedPosition - mFirstPosition);
                if (view != null) {
                    performItemClick(view, mSelectedPosition, mSelectedRowId);
                    view.setPressed(false);
                }
                setPressed(false);
                return true;
            }
        }
        return super.onKeyUp(keyCode, event);
    }

    @Override
    protected void dispatchSetPressed(boolean pressed) {
        // Don't dispatch setPressed to our children. We call setPressed on ourselves to
        // get the selector in the right state, but we don't want to press each child.
    }

    /**
     * Maps a point to a position in the list.
     *
     * @param x X in local coordinate
     * @param y Y in local coordinate
     * @return The position of the item which contains the specified point, or
     *         {@link #INVALID_POSITION} if the point does not intersect an item.
     */
    public int pointToPosition(int x, int y) {
        Rect frame = mTouchFrame;
        if (frame == null) {
            mTouchFrame = new Rect();
            frame = mTouchFrame;
        }

        final int count = getChildCount();
        for (int i = count - 1; i >= 0; i--) {
            final View child = getChildAt(i);
            if (child.getVisibility() == View.VISIBLE) {
                child.getHitRect(frame);
                if (frame.contains(x, y)) {
                    return mFirstPosition + i;
                }
            }
        }
        return INVALID_POSITION;
    }


    /**
     * Maps a point to a the rowId of the item which intersects that point.
     *
     * @param x X in local coordinate
     * @param y Y in local coordinate
     * @return The rowId of the item which contains the specified point, or {@link #INVALID_ROW_ID}
     *         if the point does not intersect an item.
     */
    public long pointToRowId(int x, int y) {
        int position = pointToPosition(x, y);
        if (position >= 0) {
            return mAdapter.getItemId(position);
        }
        return INVALID_ROW_ID;
    }

    final class CheckForTap implements Runnable {
        @Override
        public void run() {
            if (mTouchMode == TOUCH_MODE_DOWN) {
                mTouchMode = TOUCH_MODE_TAP;
                final View child = getChildAt(mMotionPosition - mFirstPosition);
                if (child != null && !child.hasFocusable()) {
                    mLayoutMode = LAYOUT_NORMAL;

                    if (!mDataChanged) {
                        child.setPressed(true);
                        setPressed(true);
                        layoutChildren();
                        positionSelector(mMotionPosition, child);
                        refreshDrawableState();

                        final int longPressTimeout = ViewConfiguration.getLongPressTimeout();
                        final boolean longClickable = isLongClickable();

                        if (mSelector != null) {
                            Drawable d = mSelector.getCurrent();
                            if (d != null && d instanceof TransitionDrawable) {
                                if (longClickable) {
                                    ((TransitionDrawable) d).startTransition(longPressTimeout);
                                } else {
                                    ((TransitionDrawable) d).resetTransition();
                                }
                            }
                        }

                        if (longClickable) {
                            if (mPendingCheckForLongPress == null) {
                                mPendingCheckForLongPress = new CheckForLongPress();
                            }
                            mPendingCheckForLongPress.rememberWindowAttachCount();
                            postDelayed(mPendingCheckForLongPress, longPressTimeout);
                        } else {
                            mTouchMode = TOUCH_MODE_DONE_WAITING;
                        }
                    } else {
                        mTouchMode = TOUCH_MODE_DONE_WAITING;
                    }
                }
            }
        }
    }

    private boolean startScrollIfNeeded(int y) {
        // Check if we have moved far enough that it looks more like a
        // scroll than a tap
        final int deltaY = y - mMotionY;
        final int distance = Math.abs(deltaY);
        final boolean overscroll = mScrollY != 0;
        if (overscroll || distance > mTouchSlop) {
            createScrollingCache();
            if (overscroll) {
                mTouchMode = TOUCH_MODE_OVERSCROLL;
                mMotionCorrection = 0;
            } else {
                mTouchMode = TOUCH_MODE_SCROLL;
                mMotionCorrection = deltaY > 0 ? mTouchSlop : -mTouchSlop;
            }
            removeCallbacks(mPendingCheckForLongPress);
            setPressed(false);
            final View motionView = getChildAt(mMotionPosition - mFirstPosition);
            if (motionView != null) {
                motionView.setPressed(false);
            }
            reportScrollStateChange(OnScrollListener.SCROLL_STATE_TOUCH_SCROLL);
            // Time to start stealing events! Once we've stolen them, don't let anyone
            // steal from us
            final ViewParent parent = getParent();
            if (parent != null) {
                parent.requestDisallowInterceptTouchEvent(true);
            }
            scrollIfNeeded(y);
            return true;
        }

        return false;
    }

    private void scrollIfNeeded(int y) {
        final int rawDeltaY = y - mMotionY;
        final int deltaY = rawDeltaY - mMotionCorrection;
        int incrementalDeltaY = mLastY != Integer.MIN_VALUE ? y - mLastY : deltaY;

        if (mTouchMode == TOUCH_MODE_SCROLL) {
            if (PROFILE_SCROLLING) {
                if (!mScrollProfilingStarted) {
                    Debug.startMethodTracing("AbsListViewScroll");
                    mScrollProfilingStarted = true;
                }
            }

            if (mScrollStrictSpan == null) {
                // If it's non-null, we're already in a scroll.
                mScrollStrictSpan = StrictMode.enterCriticalSpan("AbsListView-scroll");
            }

            if (y != mLastY) {
                // We may be here after stopping a fling and continuing to scroll.
                // If so, we haven't disallowed intercepting touch events yet.
                // Make sure that we do so in case we're in a parent that can intercept.
                if ((mGroupFlags & FLAG_DISALLOW_INTERCEPT) == 0 &&
                        Math.abs(rawDeltaY) > mTouchSlop) {
                    final ViewParent parent = getParent();
                    if (parent != null) {
                        parent.requestDisallowInterceptTouchEvent(true);
                    }
                }

                final int motionIndex;
                if (mMotionPosition >= 0) {
                    motionIndex = mMotionPosition - mFirstPosition;
                } else {
                    // If we don't have a motion position that we can reliably track,
                    // pick something in the middle to make a best guess at things below.
                    motionIndex = getChildCount() / 2;
                }

                int motionViewPrevTop = 0;
                View motionView = this.getChildAt(motionIndex);
                if (motionView != null) {
                    motionViewPrevTop = motionView.getTop();
                }

                // No need to do all this work if we're not going to move anyway
                boolean atEdge = false;
                if (incrementalDeltaY != 0) {
                    atEdge = trackMotionScroll(deltaY, incrementalDeltaY);
                }

                // Check to see if we have bumped into the scroll limit
                motionView = this.getChildAt(motionIndex);
                if (motionView != null) {
                    // Check if the top of the motion view is where it is
                    // supposed to be
                    final int motionViewRealTop = motionView.getTop();
                    if (atEdge) {
                        // Apply overscroll

                        int overscroll = -incrementalDeltaY -
                                (motionViewRealTop - motionViewPrevTop);
                        overScrollBy(0, overscroll, 0, mScrollY, 0, 0,
                                0, mOverscrollDistance, true);
                        if (Math.abs(mOverscrollDistance) == Math.abs(mScrollY)) {
                            // Don't allow overfling if we're at the edge.
                            if (mVelocityTracker != null) {
                                mVelocityTracker.clear();
                            }
                        }

                        final int overscrollMode = getOverScrollMode();
                        if (overscrollMode == OVER_SCROLL_ALWAYS ||
                                (overscrollMode == OVER_SCROLL_IF_CONTENT_SCROLLS &&
                                        !contentFits())) {
                            mDirection = 0; // Reset when entering overscroll.
                            mTouchMode = TOUCH_MODE_OVERSCROLL;
                            if (rawDeltaY > 0) {
                                mEdgeGlowTop.onPull((float) overscroll / getHeight());
                                if (!mEdgeGlowBottom.isFinished()) {
                                    mEdgeGlowBottom.onRelease();
                                }
                                invalidate(mEdgeGlowTop.getBounds(false));
                            } else if (rawDeltaY < 0) {
                                mEdgeGlowBottom.onPull((float) overscroll / getHeight());
                                if (!mEdgeGlowTop.isFinished()) {
                                    mEdgeGlowTop.onRelease();
                                }
                                invalidate(mEdgeGlowBottom.getBounds(true));
                            }
                        }
                    }
                    mMotionY = y;
                }
                mLastY = y;
            }
        } else if (mTouchMode == TOUCH_MODE_OVERSCROLL) {
            if (y != mLastY) {
                final int oldScroll = mScrollY;
                final int newScroll = oldScroll - incrementalDeltaY;
                int newDirection = y > mLastY ? 1 : -1;

                if (mDirection == 0) {
                    mDirection = newDirection;
                }

                int overScrollDistance = -incrementalDeltaY;
                if ((newScroll < 0 && oldScroll >= 0) || (newScroll > 0 && oldScroll <= 0)) {
                    overScrollDistance = -oldScroll;
                    incrementalDeltaY += overScrollDistance;
                } else {
                    incrementalDeltaY = 0;
                }

                if (overScrollDistance != 0) {
                    overScrollBy(0, overScrollDistance, 0, mScrollY, 0, 0,
                            0, mOverscrollDistance, true);
                    final int overscrollMode = getOverScrollMode();
                    if (overscrollMode == OVER_SCROLL_ALWAYS ||
                            (overscrollMode == OVER_SCROLL_IF_CONTENT_SCROLLS &&
                                    !contentFits())) {
                        if (rawDeltaY > 0) {
                            mEdgeGlowTop.onPull((float) overScrollDistance / getHeight());
                            if (!mEdgeGlowBottom.isFinished()) {
                                mEdgeGlowBottom.onRelease();
                            }
                            invalidate(mEdgeGlowTop.getBounds(false));
                        } else if (rawDeltaY < 0) {
                            mEdgeGlowBottom.onPull((float) overScrollDistance / getHeight());
                            if (!mEdgeGlowTop.isFinished()) {
                                mEdgeGlowTop.onRelease();
                            }
                            invalidate(mEdgeGlowBottom.getBounds(true));
                        }
                    }
                }

                if (incrementalDeltaY != 0) {
                    // Coming back to 'real' list scrolling
                    if (mScrollY != 0) {
                        mScrollY = 0;
                        invalidateParentIfNeeded();
                    }

                    trackMotionScroll(incrementalDeltaY, incrementalDeltaY);

                    mTouchMode = TOUCH_MODE_SCROLL;

                    // We did not scroll the full amount. Treat this essentially like the
                    // start of a new touch scroll
                    final int motionPosition = findClosestMotionRow(y);

                    mMotionCorrection = 0;
                    View motionView = getChildAt(motionPosition - mFirstPosition);
                    mMotionViewOriginalTop = motionView != null ? motionView.getTop() : 0;
                    mMotionY = y;
                    mMotionPosition = motionPosition;
                }
                mLastY = y;
                mDirection = newDirection;
            }
        }
    }

    @Override
    public void onTouchModeChanged(boolean isInTouchMode) {
        if (isInTouchMode) {
            // Get rid of the selection when we enter touch mode
            hideSelector();
            // Layout, but only if we already have done so previously.
            // (Otherwise may clobber a LAYOUT_SYNC layout that was requested to restore
            // state.)
            if (getHeight() > 0 && getChildCount() > 0) {
                // We do not lose focus initiating a touch (since AbsListView is focusable in
                // touch mode). Force an initial layout to get rid of the selection.
                layoutChildren();
            }
            updateSelectorState();
        } else {
            int touchMode = mTouchMode;
            if (touchMode == TOUCH_MODE_OVERSCROLL || touchMode == TOUCH_MODE_OVERFLING) {
                if (mFlingRunnable != null) {
                    mFlingRunnable.endFling();
                }
                if (mPositionScroller != null) {
                    mPositionScroller.stop();
                }

                if (mScrollY != 0) {
                    mScrollY = 0;
                    invalidateParentCaches();
                    finishGlows();
                    invalidate();
                }
            }
        }
    }

    @Override
    public boolean onTouchEvent(MotionEvent ev) {
        if (!isEnabled()) {
            // A disabled view that is clickable still consumes the touch
            // events, it just doesn't respond to them.
            return isClickable() || isLongClickable();
        }

        if (mPositionScroller != null) {
            mPositionScroller.stop();
        }

        if (!isAttachedToWindow()) {
            // Something isn't right.
            // Since we rely on being attached to get data set change notifications,
            // don't risk doing anything where we might try to resync and find things
            // in a bogus state.
            return false;
        }

        if (mFastScroller != null) {
            boolean intercepted = mFastScroller.onTouchEvent(ev);
            if (intercepted) {
                return true;
            }
        }

        initVelocityTrackerIfNotExists();
        mVelocityTracker.addMovement(ev);

        final int actionMasked = ev.getActionMasked();
        switch (actionMasked) {
            case MotionEvent.ACTION_DOWN: {
                onTouchDown(ev);
                break;
            }

            case MotionEvent.ACTION_MOVE: {
                onTouchMove(ev);
                break;
            }

            case MotionEvent.ACTION_UP: {
                onTouchUp(ev);
                break;
            }

            case MotionEvent.ACTION_CANCEL: {
                onTouchCancel();
                break;
            }

            case MotionEvent.ACTION_POINTER_UP: {
                onSecondaryPointerUp(ev);
                final int x = mMotionX;
                final int y = mMotionY;
                final int motionPosition = pointToPosition(x, y);
                if (motionPosition >= 0) {
                    // Remember where the motion event started
                    final View child = getChildAt(motionPosition - mFirstPosition);
                    mMotionViewOriginalTop = child.getTop();
                    mMotionPosition = motionPosition;
                }
                mLastY = y;
                break;
            }

            case MotionEvent.ACTION_POINTER_DOWN: {
                // New pointers take over dragging duties
                final int index = ev.getActionIndex();
                final int id = ev.getPointerId(index);
                final int x = (int) ev.getX(index);
                final int y = (int) ev.getY(index);
                mMotionCorrection = 0;
                mActivePointerId = id;
                mMotionX = x;
                mMotionY = y;
                final int motionPosition = pointToPosition(x, y);
                if (motionPosition >= 0) {
                    // Remember where the motion event started
                    final View child = getChildAt(motionPosition - mFirstPosition);
                    mMotionViewOriginalTop = child.getTop();
                    mMotionPosition = motionPosition;
                }
                mLastY = y;
                break;
            }
        }

        return true;
    }

    private void onTouchDown(MotionEvent ev) {
        mActivePointerId = ev.getPointerId(0);

        if (mTouchMode == TOUCH_MODE_OVERFLING) {
            // Stopped the fling. It is a scroll.
            mFlingRunnable.endFling();
            if (mPositionScroller != null) {
                mPositionScroller.stop();
            }
            mTouchMode = TOUCH_MODE_OVERSCROLL;
            mMotionX = (int) ev.getX();
            mMotionY = (int) ev.getY();
            mLastY = mMotionY;
            mMotionCorrection = 0;
            mDirection = 0;
        } else {
            final int x = (int) ev.getX();
            final int y = (int) ev.getY();
            int motionPosition = pointToPosition(x, y);

            if (!mDataChanged) {
                if (mTouchMode == TOUCH_MODE_FLING) {
                    // Stopped a fling. It is a scroll.
                    createScrollingCache();
                    mTouchMode = TOUCH_MODE_SCROLL;
                    mMotionCorrection = 0;
                    motionPosition = findMotionRow(y);
                    mFlingRunnable.flywheelTouch();
                } else if ((motionPosition >= 0) && getAdapter().isEnabled(motionPosition)) {
                    // User clicked on an actual view (and was not stopping a
                    // fling). It might be a click or a scroll. Assume it is a
                    // click until proven otherwise.
                    mTouchMode = TOUCH_MODE_DOWN;

                    // FIXME Debounce
                    if (mPendingCheckForTap == null) {
                        mPendingCheckForTap = new CheckForTap();
                    }

                    postDelayed(mPendingCheckForTap, ViewConfiguration.getTapTimeout());
                }
            }

            if (motionPosition >= 0) {
                // Remember where the motion event started
                final View v = getChildAt(motionPosition - mFirstPosition);
                mMotionViewOriginalTop = v.getTop();
            }

            mMotionX = x;
            mMotionY = y;
            mMotionPosition = motionPosition;
            mLastY = Integer.MIN_VALUE;
        }

        if (mTouchMode == TOUCH_MODE_DOWN && mMotionPosition != INVALID_POSITION
                && performButtonActionOnTouchDown(ev)) {
            removeCallbacks(mPendingCheckForTap);
        }
    }

    private void onTouchMove(MotionEvent ev) {
        int pointerIndex = ev.findPointerIndex(mActivePointerId);
        if (pointerIndex == -1) {
            pointerIndex = 0;
            mActivePointerId = ev.getPointerId(pointerIndex);
        }

        if (mDataChanged) {
            // Re-sync everything if data has been changed
            // since the scroll operation can query the adapter.
            layoutChildren();
        }

        final int y = (int) ev.getY(pointerIndex);

        switch (mTouchMode) {
            case TOUCH_MODE_DOWN:
            case TOUCH_MODE_TAP:
            case TOUCH_MODE_DONE_WAITING:
                // Check if we have moved far enough that it looks more like a
                // scroll than a tap. If so, we'll enter scrolling mode.
                if (startScrollIfNeeded(y)) {
                    break;
                }
                // Otherwise, check containment within list bounds. If we're
                // outside bounds, cancel any active presses.
                final float x = ev.getX(pointerIndex);
                if (!pointInView(x, y, mTouchSlop)) {
                    setPressed(false);
                    final View motionView = getChildAt(mMotionPosition - mFirstPosition);
                    if (motionView != null) {
                        motionView.setPressed(false);
                    }
                    removeCallbacks(mTouchMode == TOUCH_MODE_DOWN ?
                            mPendingCheckForTap : mPendingCheckForLongPress);
                    mTouchMode = TOUCH_MODE_DONE_WAITING;
                    updateSelectorState();
                }
                break;
            case TOUCH_MODE_SCROLL:
            case TOUCH_MODE_OVERSCROLL:
                scrollIfNeeded(y);
                break;
        }
    }

    private void onTouchUp(MotionEvent ev) {
        switch (mTouchMode) {
        case TOUCH_MODE_DOWN:
        case TOUCH_MODE_TAP:
        case TOUCH_MODE_DONE_WAITING:
            final int motionPosition = mMotionPosition;
            final View child = getChildAt(motionPosition - mFirstPosition);
            if (child != null) {
                if (mTouchMode != TOUCH_MODE_DOWN) {
                    child.setPressed(false);
                }

                final float x = ev.getX();
                final boolean inList = x > mListPadding.left && x < getWidth() - mListPadding.right;
                if (inList && !child.hasFocusable()) {
                    if (mPerformClick == null) {
                        mPerformClick = new PerformClick();
                    }

                    final AbsListView.PerformClick performClick = mPerformClick;
                    performClick.mClickMotionPosition = motionPosition;
                    performClick.rememberWindowAttachCount();

                    mResurrectToPosition = motionPosition;

                    if (mTouchMode == TOUCH_MODE_DOWN || mTouchMode == TOUCH_MODE_TAP) {
                        removeCallbacks(mTouchMode == TOUCH_MODE_DOWN ?
                                mPendingCheckForTap : mPendingCheckForLongPress);
                        mLayoutMode = LAYOUT_NORMAL;
                        if (!mDataChanged && mAdapter.isEnabled(motionPosition)) {
                            mTouchMode = TOUCH_MODE_TAP;
                            setSelectedPositionInt(mMotionPosition);
                            layoutChildren();
                            child.setPressed(true);
                            positionSelector(mMotionPosition, child);
                            setPressed(true);
                            if (mSelector != null) {
                                Drawable d = mSelector.getCurrent();
                                if (d != null && d instanceof TransitionDrawable) {
                                    ((TransitionDrawable) d).resetTransition();
                                }
                            }
                            if (mTouchModeReset != null) {
                                removeCallbacks(mTouchModeReset);
                            }
                            mTouchModeReset = new Runnable() {
                                @Override
                                public void run() {
                                    mTouchModeReset = null;
                                    mTouchMode = TOUCH_MODE_REST;
                                    child.setPressed(false);
                                    setPressed(false);
                                    if (!mDataChanged && isAttachedToWindow()) {
                                        performClick.run();
                                    }
                                }
                            };
                            postDelayed(mTouchModeReset,
                                    ViewConfiguration.getPressedStateDuration());
                        } else {
                            mTouchMode = TOUCH_MODE_REST;
                            updateSelectorState();
                        }
                        return;
                    } else if (!mDataChanged && mAdapter.isEnabled(motionPosition)) {
                        performClick.run();
                    }
                }
            }
            mTouchMode = TOUCH_MODE_REST;
            updateSelectorState();
            break;
        case TOUCH_MODE_SCROLL:
            final int childCount = getChildCount();
            if (childCount > 0) {
                final int firstChildTop = getChildAt(0).getTop();
                final int lastChildBottom = getChildAt(childCount - 1).getBottom();
                final int contentTop = mListPadding.top;
                final int contentBottom = getHeight() - mListPadding.bottom;
                if (mFirstPosition == 0 && firstChildTop >= contentTop &&
                        mFirstPosition + childCount < mItemCount &&
                        lastChildBottom <= getHeight() - contentBottom) {
                    mTouchMode = TOUCH_MODE_REST;
                    reportScrollStateChange(OnScrollListener.SCROLL_STATE_IDLE);
                } else {
                    final VelocityTracker velocityTracker = mVelocityTracker;
                    velocityTracker.computeCurrentVelocity(1000, mMaximumVelocity);

                    final int initialVelocity = (int)
                            (velocityTracker.getYVelocity(mActivePointerId) * mVelocityScale);
                    // Fling if we have enough velocity and we aren't at a boundary.
                    // Since we can potentially overfling more than we can overscroll, don't
                    // allow the weird behavior where you can scroll to a boundary then
                    // fling further.
                    if (Math.abs(initialVelocity) > mMinimumVelocity &&
                            !((mFirstPosition == 0 &&
                                    firstChildTop == contentTop - mOverscrollDistance) ||
                              (mFirstPosition + childCount == mItemCount &&
                                    lastChildBottom == contentBottom + mOverscrollDistance))) {
                        if (mFlingRunnable == null) {
                            mFlingRunnable = new FlingRunnable();
                        }
                        reportScrollStateChange(OnScrollListener.SCROLL_STATE_FLING);

                        mFlingRunnable.start(-initialVelocity);
                    } else {
                        mTouchMode = TOUCH_MODE_REST;
                        reportScrollStateChange(OnScrollListener.SCROLL_STATE_IDLE);
                        if (mFlingRunnable != null) {
                            mFlingRunnable.endFling();
                        }
                        if (mPositionScroller != null) {
                            mPositionScroller.stop();
                        }
                    }
                }
            } else {
                mTouchMode = TOUCH_MODE_REST;
                reportScrollStateChange(OnScrollListener.SCROLL_STATE_IDLE);
            }
            break;

        case TOUCH_MODE_OVERSCROLL:
            if (mFlingRunnable == null) {
                mFlingRunnable = new FlingRunnable();
            }
            final VelocityTracker velocityTracker = mVelocityTracker;
            velocityTracker.computeCurrentVelocity(1000, mMaximumVelocity);
            final int initialVelocity = (int) velocityTracker.getYVelocity(mActivePointerId);

            reportScrollStateChange(OnScrollListener.SCROLL_STATE_FLING);
            if (Math.abs(initialVelocity) > mMinimumVelocity) {
                mFlingRunnable.startOverfling(-initialVelocity);
            } else {
                mFlingRunnable.startSpringback();
            }

            break;
        }

        setPressed(false);

        if (mEdgeGlowTop != null) {
            mEdgeGlowTop.onRelease();
            mEdgeGlowBottom.onRelease();
        }

        // Need to redraw since we probably aren't drawing the selector anymore
        invalidate();
        removeCallbacks(mPendingCheckForLongPress);
        recycleVelocityTracker();

        mActivePointerId = INVALID_POINTER;

        if (PROFILE_SCROLLING) {
            if (mScrollProfilingStarted) {
                Debug.stopMethodTracing();
                mScrollProfilingStarted = false;
            }
        }

        if (mScrollStrictSpan != null) {
            mScrollStrictSpan.finish();
            mScrollStrictSpan = null;
        }
    }

    private void onTouchCancel() {
        switch (mTouchMode) {
        case TOUCH_MODE_OVERSCROLL:
            if (mFlingRunnable == null) {
                mFlingRunnable = new FlingRunnable();
            }
            mFlingRunnable.startSpringback();
            break;

        case TOUCH_MODE_OVERFLING:
            // Do nothing - let it play out.
            break;

        default:
            mTouchMode = TOUCH_MODE_REST;
            setPressed(false);
            final View motionView = this.getChildAt(mMotionPosition - mFirstPosition);
            if (motionView != null) {
                motionView.setPressed(false);
            }
            clearScrollingCache();
            removeCallbacks(mPendingCheckForLongPress);
            recycleVelocityTracker();
        }

        if (mEdgeGlowTop != null) {
            mEdgeGlowTop.onRelease();
            mEdgeGlowBottom.onRelease();
        }
        mActivePointerId = INVALID_POINTER;
    }

    @Override
    protected void onOverScrolled(int scrollX, int scrollY, boolean clampedX, boolean clampedY) {
        if (mScrollY != scrollY) {
            onScrollChanged(mScrollX, scrollY, mScrollX, mScrollY);
            mScrollY = scrollY;
            invalidateParentIfNeeded();

            awakenScrollBars();
        }
    }

    @Override
    public boolean onGenericMotionEvent(MotionEvent event) {
        if ((event.getSource() & InputDevice.SOURCE_CLASS_POINTER) != 0) {
            switch (event.getAction()) {
                case MotionEvent.ACTION_SCROLL: {
                    if (mTouchMode == TOUCH_MODE_REST) {
                        final float vscroll = event.getAxisValue(MotionEvent.AXIS_VSCROLL);
                        if (vscroll != 0) {
                            final int delta = (int) (vscroll * getVerticalScrollFactor());
                            if (!trackMotionScroll(delta, delta)) {
                                return true;
                            }
                        }
                    }
                }
            }
        }
        return super.onGenericMotionEvent(event);
    }

    @Override
    public void draw(Canvas canvas) {
        super.draw(canvas);
        if (mEdgeGlowTop != null) {
            final int scrollY = mScrollY;
            if (!mEdgeGlowTop.isFinished()) {
                final int restoreCount = canvas.save();
                final int leftPadding = mListPadding.left + mGlowPaddingLeft;
                final int rightPadding = mListPadding.right + mGlowPaddingRight;
                final int width = getWidth() - leftPadding - rightPadding;

                int edgeY = Math.min(0, scrollY + mFirstPositionDistanceGuess);
                canvas.translate(leftPadding, edgeY);
                mEdgeGlowTop.setSize(width, getHeight());
                if (mEdgeGlowTop.draw(canvas)) {
                    mEdgeGlowTop.setPosition(leftPadding, edgeY);
                    invalidate(mEdgeGlowTop.getBounds(false));
                }
                canvas.restoreToCount(restoreCount);
            }
            if (!mEdgeGlowBottom.isFinished()) {
                final int restoreCount = canvas.save();
                final int leftPadding = mListPadding.left + mGlowPaddingLeft;
                final int rightPadding = mListPadding.right + mGlowPaddingRight;
                final int width = getWidth() - leftPadding - rightPadding;
                final int height = getHeight();

                int edgeX = -width + leftPadding;
                int edgeY = Math.max(height, scrollY + mLastPositionDistanceGuess);
                canvas.translate(edgeX, edgeY);
                canvas.rotate(180, width, 0);
                mEdgeGlowBottom.setSize(width, height);
                if (mEdgeGlowBottom.draw(canvas)) {
                    // Account for the rotation
                    mEdgeGlowBottom.setPosition(edgeX + width, edgeY);
                    invalidate(mEdgeGlowBottom.getBounds(true));
                }
                canvas.restoreToCount(restoreCount);
            }
        }
    }

    /**
     * @hide
     */
    public void setOverScrollEffectPadding(int leftPadding, int rightPadding) {
        mGlowPaddingLeft = leftPadding;
        mGlowPaddingRight = rightPadding;
    }

    private void initOrResetVelocityTracker() {
        if (mVelocityTracker == null) {
            mVelocityTracker = VelocityTracker.obtain();
        } else {
            mVelocityTracker.clear();
        }
    }

    private void initVelocityTrackerIfNotExists() {
        if (mVelocityTracker == null) {
            mVelocityTracker = VelocityTracker.obtain();
        }
    }

    private void recycleVelocityTracker() {
        if (mVelocityTracker != null) {
            mVelocityTracker.recycle();
            mVelocityTracker = null;
        }
    }

    @Override
    public void requestDisallowInterceptTouchEvent(boolean disallowIntercept) {
        if (disallowIntercept) {
            recycleVelocityTracker();
        }
        super.requestDisallowInterceptTouchEvent(disallowIntercept);
    }

    @Override
    public boolean onInterceptHoverEvent(MotionEvent event) {
        if (mFastScroller != null && mFastScroller.onInterceptHoverEvent(event)) {
            return true;
        }

        return super.onInterceptHoverEvent(event);
    }

    @Override
    public boolean onInterceptTouchEvent(MotionEvent ev) {
        int action = ev.getAction();
        View v;

        if (mPositionScroller != null) {
            mPositionScroller.stop();
        }

        if (!isAttachedToWindow()) {
            // Something isn't right.
            // Since we rely on being attached to get data set change notifications,
            // don't risk doing anything where we might try to resync and find things
            // in a bogus state.
            return false;
        }

        if (mFastScroller != null && mFastScroller.onInterceptTouchEvent(ev)) {
            return true;
        }

        switch (action & MotionEvent.ACTION_MASK) {
        case MotionEvent.ACTION_DOWN: {
            int touchMode = mTouchMode;
            if (touchMode == TOUCH_MODE_OVERFLING || touchMode == TOUCH_MODE_OVERSCROLL) {
                mMotionCorrection = 0;
                return true;
            }

            final int x = (int) ev.getX();
            final int y = (int) ev.getY();
            mActivePointerId = ev.getPointerId(0);

            int motionPosition = findMotionRow(y);
            if (touchMode != TOUCH_MODE_FLING && motionPosition >= 0) {
                // User clicked on an actual view (and was not stopping a fling).
                // Remember where the motion event started
                v = getChildAt(motionPosition - mFirstPosition);
                mMotionViewOriginalTop = v.getTop();
                mMotionX = x;
                mMotionY = y;
                mMotionPosition = motionPosition;
                mTouchMode = TOUCH_MODE_DOWN;
                clearScrollingCache();
            }
            mLastY = Integer.MIN_VALUE;
            initOrResetVelocityTracker();
            mVelocityTracker.addMovement(ev);
            if (touchMode == TOUCH_MODE_FLING) {
                return true;
            }
            break;
        }

        case MotionEvent.ACTION_MOVE: {
            switch (mTouchMode) {
            case TOUCH_MODE_DOWN:
                int pointerIndex = ev.findPointerIndex(mActivePointerId);
                if (pointerIndex == -1) {
                    pointerIndex = 0;
                    mActivePointerId = ev.getPointerId(pointerIndex);
                }
                final int y = (int) ev.getY(pointerIndex);
                initVelocityTrackerIfNotExists();
                mVelocityTracker.addMovement(ev);
                if (startScrollIfNeeded(y)) {
                    return true;
                }
                break;
            }
            break;
        }

        case MotionEvent.ACTION_CANCEL:
        case MotionEvent.ACTION_UP: {
            mTouchMode = TOUCH_MODE_REST;
            mActivePointerId = INVALID_POINTER;
            recycleVelocityTracker();
            reportScrollStateChange(OnScrollListener.SCROLL_STATE_IDLE);
            break;
        }

        case MotionEvent.ACTION_POINTER_UP: {
            onSecondaryPointerUp(ev);
            break;
        }
        }

        return false;
    }

    private void onSecondaryPointerUp(MotionEvent ev) {
        final int pointerIndex = (ev.getAction() & MotionEvent.ACTION_POINTER_INDEX_MASK) >>
                MotionEvent.ACTION_POINTER_INDEX_SHIFT;
        final int pointerId = ev.getPointerId(pointerIndex);
        if (pointerId == mActivePointerId) {
            // This was our active pointer going up. Choose a new
            // active pointer and adjust accordingly.
            // TODO: Make this decision more intelligent.
            final int newPointerIndex = pointerIndex == 0 ? 1 : 0;
            mMotionX = (int) ev.getX(newPointerIndex);
            mMotionY = (int) ev.getY(newPointerIndex);
            mMotionCorrection = 0;
            mActivePointerId = ev.getPointerId(newPointerIndex);
        }
    }

    /**
     * {@inheritDoc}
     */
    @Override
    public void addTouchables(ArrayList<View> views) {
        final int count = getChildCount();
        final int firstPosition = mFirstPosition;
        final ListAdapter adapter = mAdapter;

        if (adapter == null) {
            return;
        }

        for (int i = 0; i < count; i++) {
            final View child = getChildAt(i);
            if (adapter.isEnabled(firstPosition + i)) {
                views.add(child);
            }
            child.addTouchables(views);
        }
    }

    /**
     * Fires an "on scroll state changed" event to the registered
     * {@link android.widget.AbsListView.OnScrollListener}, if any. The state change
     * is fired only if the specified state is different from the previously known state.
     *
     * @param newState The new scroll state.
     */
    void reportScrollStateChange(int newState) {
        if (newState != mLastScrollState) {
            if (mOnScrollListener != null) {
                mLastScrollState = newState;
                mOnScrollListener.onScrollStateChanged(this, newState);
            }
        }
    }

    /**
     * Responsible for fling behavior. Use {@link #start(int)} to
     * initiate a fling. Each frame of the fling is handled in {@link #run()}.
     * A FlingRunnable will keep re-posting itself until the fling is done.
     *
     */
    private class FlingRunnable implements Runnable {
        /**
         * Tracks the decay of a fling scroll
         */
        private final OverScroller mScroller;

        /**
         * Y value reported by mScroller on the previous fling
         */
        private int mLastFlingY;

        private final Runnable mCheckFlywheel = new Runnable() {
            @Override
            public void run() {
                final int activeId = mActivePointerId;
                final VelocityTracker vt = mVelocityTracker;
                final OverScroller scroller = mScroller;
                if (vt == null || activeId == INVALID_POINTER) {
                    return;
                }

                vt.computeCurrentVelocity(1000, mMaximumVelocity);
                final float yvel = -vt.getYVelocity(activeId);

                if (Math.abs(yvel) >= mMinimumVelocity
                        && scroller.isScrollingInDirection(0, yvel)) {
                    // Keep the fling alive a little longer
                    postDelayed(this, FLYWHEEL_TIMEOUT);
                } else {
                    endFling();
                    mTouchMode = TOUCH_MODE_SCROLL;
                    reportScrollStateChange(OnScrollListener.SCROLL_STATE_TOUCH_SCROLL);
                }
            }
        };

        private static final int FLYWHEEL_TIMEOUT = 40; // milliseconds

        FlingRunnable() {
            mScroller = new OverScroller(getContext());
        }

        void start(int initialVelocity) {
            int initialY = initialVelocity < 0 ? Integer.MAX_VALUE : 0;
            mLastFlingY = initialY;
            mScroller.setInterpolator(null);
            mScroller.fling(0, initialY, 0, initialVelocity,
                    0, Integer.MAX_VALUE, 0, Integer.MAX_VALUE);
            mTouchMode = TOUCH_MODE_FLING;
            postOnAnimation(this);

            if (PROFILE_FLINGING) {
                if (!mFlingProfilingStarted) {
                    Debug.startMethodTracing("AbsListViewFling");
                    mFlingProfilingStarted = true;
                }
            }

            if (mFlingStrictSpan == null) {
                mFlingStrictSpan = StrictMode.enterCriticalSpan("AbsListView-fling");
            }
        }

        void startSpringback() {
            if (mScroller.springBack(0, mScrollY, 0, 0, 0, 0)) {
                mTouchMode = TOUCH_MODE_OVERFLING;
                invalidate();
                postOnAnimation(this);
            } else {
                mTouchMode = TOUCH_MODE_REST;
                reportScrollStateChange(OnScrollListener.SCROLL_STATE_IDLE);
            }
        }

        void startOverfling(int initialVelocity) {
            mScroller.setInterpolator(null);
            mScroller.fling(0, mScrollY, 0, initialVelocity, 0, 0,
                    Integer.MIN_VALUE, Integer.MAX_VALUE, 0, getHeight());
            mTouchMode = TOUCH_MODE_OVERFLING;
            invalidate();
            postOnAnimation(this);
        }

        void edgeReached(int delta) {
            mScroller.notifyVerticalEdgeReached(mScrollY, 0, mOverflingDistance);
            final int overscrollMode = getOverScrollMode();
            if (overscrollMode == OVER_SCROLL_ALWAYS ||
                    (overscrollMode == OVER_SCROLL_IF_CONTENT_SCROLLS && !contentFits())) {
                mTouchMode = TOUCH_MODE_OVERFLING;
                final int vel = (int) mScroller.getCurrVelocity();
                if (delta > 0) {
                    mEdgeGlowTop.onAbsorb(vel);
                } else {
                    mEdgeGlowBottom.onAbsorb(vel);
                }
            } else {
                mTouchMode = TOUCH_MODE_REST;
                if (mPositionScroller != null) {
                    mPositionScroller.stop();
                }
            }
            invalidate();
            postOnAnimation(this);
        }

        void startScroll(int distance, int duration, boolean linear) {
            int initialY = distance < 0 ? Integer.MAX_VALUE : 0;
            mLastFlingY = initialY;
            mScroller.setInterpolator(linear ? sLinearInterpolator : null);
            mScroller.startScroll(0, initialY, 0, distance, duration);
            mTouchMode = TOUCH_MODE_FLING;
            postOnAnimation(this);
        }

        void endFling() {
            mTouchMode = TOUCH_MODE_REST;

            removeCallbacks(this);
            removeCallbacks(mCheckFlywheel);

            reportScrollStateChange(OnScrollListener.SCROLL_STATE_IDLE);
            clearScrollingCache();
            mScroller.abortAnimation();

            if (mFlingStrictSpan != null) {
                mFlingStrictSpan.finish();
                mFlingStrictSpan = null;
            }
        }

        void flywheelTouch() {
            postDelayed(mCheckFlywheel, FLYWHEEL_TIMEOUT);
        }

        @Override
        public void run() {
            switch (mTouchMode) {
            default:
                endFling();
                return;

            case TOUCH_MODE_SCROLL:
                if (mScroller.isFinished()) {
                    return;
                }
                // Fall through
            case TOUCH_MODE_FLING: {
                if (mDataChanged) {
                    layoutChildren();
                }

                if (mItemCount == 0 || getChildCount() == 0) {
                    endFling();
                    return;
                }

                final OverScroller scroller = mScroller;
                boolean more = scroller.computeScrollOffset();
                final int y = scroller.getCurrY();

                // Flip sign to convert finger direction to list items direction
                // (e.g. finger moving down means list is moving towards the top)
                int delta = mLastFlingY - y;

                // Pretend that each frame of a fling scroll is a touch scroll
                if (delta > 0) {
                    // List is moving towards the top. Use first view as mMotionPosition
                    mMotionPosition = mFirstPosition;
                    final View firstView = getChildAt(0);
                    mMotionViewOriginalTop = firstView.getTop();

                    // Don't fling more than 1 screen
                    delta = Math.min(getHeight() - mPaddingBottom - mPaddingTop - 1, delta);
                } else {
                    // List is moving towards the bottom. Use last view as mMotionPosition
                    int offsetToLast = getChildCount() - 1;
                    mMotionPosition = mFirstPosition + offsetToLast;

                    final View lastView = getChildAt(offsetToLast);
                    mMotionViewOriginalTop = lastView.getTop();

                    // Don't fling more than 1 screen
                    delta = Math.max(-(getHeight() - mPaddingBottom - mPaddingTop - 1), delta);
                }

                // Check to see if we have bumped into the scroll limit
                View motionView = getChildAt(mMotionPosition - mFirstPosition);
                int oldTop = 0;
                if (motionView != null) {
                    oldTop = motionView.getTop();
                }

                // Don't stop just because delta is zero (it could have been rounded)
                final boolean atEdge = trackMotionScroll(delta, delta);
                final boolean atEnd = atEdge && (delta != 0);
                if (atEnd) {
                    if (motionView != null) {
                        // Tweak the scroll for how far we overshot
                        int overshoot = -(delta - (motionView.getTop() - oldTop));
                        overScrollBy(0, overshoot, 0, mScrollY, 0, 0,
                                0, mOverflingDistance, false);
                    }
                    if (more) {
                        edgeReached(delta);
                    }
                    break;
                }

                if (more && !atEnd) {
                    if (atEdge) invalidate();
                    mLastFlingY = y;
                    postOnAnimation(this);
                } else {
                    endFling();

                    if (PROFILE_FLINGING) {
                        if (mFlingProfilingStarted) {
                            Debug.stopMethodTracing();
                            mFlingProfilingStarted = false;
                        }

                        if (mFlingStrictSpan != null) {
                            mFlingStrictSpan.finish();
                            mFlingStrictSpan = null;
                        }
                    }
                }
                break;
            }

            case TOUCH_MODE_OVERFLING: {
                final OverScroller scroller = mScroller;
                if (scroller.computeScrollOffset()) {
                    final int scrollY = mScrollY;
                    final int currY = scroller.getCurrY();
                    final int deltaY = currY - scrollY;
                    if (overScrollBy(0, deltaY, 0, scrollY, 0, 0,
                            0, mOverflingDistance, false)) {
                        final boolean crossDown = scrollY <= 0 && currY > 0;
                        final boolean crossUp = scrollY >= 0 && currY < 0;
                        if (crossDown || crossUp) {
                            int velocity = (int) scroller.getCurrVelocity();
                            if (crossUp) velocity = -velocity;

                            // Don't flywheel from this; we're just continuing things.
                            scroller.abortAnimation();
                            start(velocity);
                        } else {
                            startSpringback();
                        }
                    } else {
                        invalidate();
                        postOnAnimation(this);
                    }
                } else {
                    endFling();
                }
                break;
            }
            }
        }
    }

    class PositionScroller implements Runnable {
        private static final int SCROLL_DURATION = 200;

        private static final int MOVE_DOWN_POS = 1;
        private static final int MOVE_UP_POS = 2;
        private static final int MOVE_DOWN_BOUND = 3;
        private static final int MOVE_UP_BOUND = 4;
        private static final int MOVE_OFFSET = 5;

        private int mMode;
        private int mTargetPos;
        private int mBoundPos;
        private int mLastSeenPos;
        private int mScrollDuration;
        private final int mExtraScroll;

        private int mOffsetFromTop;

        PositionScroller() {
            mExtraScroll = ViewConfiguration.get(mContext).getScaledFadingEdgeLength();
        }

        void start(final int position) {
            stop();

            if (mDataChanged) {
                // Wait until we're back in a stable state to try this.
                mPositionScrollAfterLayout = new Runnable() {
                    @Override public void run() {
                        start(position);
                    }
                };
                return;
            }

            final int childCount = getChildCount();
            if (childCount == 0) {
                // Can't scroll without children.
                return;
            }

            final int firstPos = mFirstPosition;
            final int lastPos = firstPos + childCount - 1;

            int viewTravelCount;
            int clampedPosition = Math.max(0, Math.min(getCount() - 1, position));
            if (clampedPosition < firstPos) {
                viewTravelCount = firstPos - clampedPosition + 1;
                mMode = MOVE_UP_POS;
            } else if (clampedPosition > lastPos) {
                viewTravelCount = clampedPosition - lastPos + 1;
                mMode = MOVE_DOWN_POS;
            } else {
                scrollToVisible(clampedPosition, INVALID_POSITION, SCROLL_DURATION);
                return;
            }

            if (viewTravelCount > 0) {
                mScrollDuration = SCROLL_DURATION / viewTravelCount;
            } else {
                mScrollDuration = SCROLL_DURATION;
            }
            mTargetPos = clampedPosition;
            mBoundPos = INVALID_POSITION;
            mLastSeenPos = INVALID_POSITION;

            postOnAnimation(this);
        }

        void start(final int position, final int boundPosition) {
            stop();

            if (boundPosition == INVALID_POSITION) {
                start(position);
                return;
            }

            if (mDataChanged) {
                // Wait until we're back in a stable state to try this.
                mPositionScrollAfterLayout = new Runnable() {
                    @Override public void run() {
                        start(position, boundPosition);
                    }
                };
                return;
            }

            final int childCount = getChildCount();
            if (childCount == 0) {
                // Can't scroll without children.
                return;
            }

            final int firstPos = mFirstPosition;
            final int lastPos = firstPos + childCount - 1;

            int viewTravelCount;
            int clampedPosition = Math.max(0, Math.min(getCount() - 1, position));
            if (clampedPosition < firstPos) {
                final int boundPosFromLast = lastPos - boundPosition;
                if (boundPosFromLast < 1) {
                    // Moving would shift our bound position off the screen. Abort.
                    return;
                }

                final int posTravel = firstPos - clampedPosition + 1;
                final int boundTravel = boundPosFromLast - 1;
                if (boundTravel < posTravel) {
                    viewTravelCount = boundTravel;
                    mMode = MOVE_UP_BOUND;
                } else {
                    viewTravelCount = posTravel;
                    mMode = MOVE_UP_POS;
                }
            } else if (clampedPosition > lastPos) {
                final int boundPosFromFirst = boundPosition - firstPos;
                if (boundPosFromFirst < 1) {
                    // Moving would shift our bound position off the screen. Abort.
                    return;
                }

                final int posTravel = clampedPosition - lastPos + 1;
                final int boundTravel = boundPosFromFirst - 1;
                if (boundTravel < posTravel) {
                    viewTravelCount = boundTravel;
                    mMode = MOVE_DOWN_BOUND;
                } else {
                    viewTravelCount = posTravel;
                    mMode = MOVE_DOWN_POS;
                }
            } else {
                scrollToVisible(clampedPosition, boundPosition, SCROLL_DURATION);
                return;
            }

            if (viewTravelCount > 0) {
                mScrollDuration = SCROLL_DURATION / viewTravelCount;
            } else {
                mScrollDuration = SCROLL_DURATION;
            }
            mTargetPos = clampedPosition;
            mBoundPos = boundPosition;
            mLastSeenPos = INVALID_POSITION;

            postOnAnimation(this);
        }

        void startWithOffset(int position, int offset) {
            startWithOffset(position, offset, SCROLL_DURATION);
        }

        void startWithOffset(final int position, int offset, final int duration) {
            stop();

            if (mDataChanged) {
                // Wait until we're back in a stable state to try this.
                final int postOffset = offset;
                mPositionScrollAfterLayout = new Runnable() {
                    @Override public void run() {
                        startWithOffset(position, postOffset, duration);
                    }
                };
                return;
            }

            final int childCount = getChildCount();
            if (childCount == 0) {
                // Can't scroll without children.
                return;
            }

            offset += getPaddingTop();

            mTargetPos = Math.max(0, Math.min(getCount() - 1, position));
            mOffsetFromTop = offset;
            mBoundPos = INVALID_POSITION;
            mLastSeenPos = INVALID_POSITION;
            mMode = MOVE_OFFSET;

            final int firstPos = mFirstPosition;
            final int lastPos = firstPos + childCount - 1;

            int viewTravelCount;
            if (mTargetPos < firstPos) {
                viewTravelCount = firstPos - mTargetPos;
            } else if (mTargetPos > lastPos) {
                viewTravelCount = mTargetPos - lastPos;
            } else {
                // On-screen, just scroll.
                final int targetTop = getChildAt(mTargetPos - firstPos).getTop();
                smoothScrollBy(targetTop - offset, duration, true);
                return;
            }

            // Estimate how many screens we should travel
            final float screenTravelCount = (float) viewTravelCount / childCount;
            mScrollDuration = screenTravelCount < 1 ?
                    duration : (int) (duration / screenTravelCount);
            mLastSeenPos = INVALID_POSITION;

            postOnAnimation(this);
        }

        /**
         * Scroll such that targetPos is in the visible padded region without scrolling
         * boundPos out of view. Assumes targetPos is onscreen.
         */
        void scrollToVisible(int targetPos, int boundPos, int duration) {
            final int firstPos = mFirstPosition;
            final int childCount = getChildCount();
            final int lastPos = firstPos + childCount - 1;
            final int paddedTop = mListPadding.top;
            final int paddedBottom = getHeight() - mListPadding.bottom;

            if (targetPos < firstPos || targetPos > lastPos) {
                Log.w(TAG, "scrollToVisible called with targetPos " + targetPos +
                        " not visible [" + firstPos + ", " + lastPos + "]");
            }
            if (boundPos < firstPos || boundPos > lastPos) {
                // boundPos doesn't matter, it's already offscreen.
                boundPos = INVALID_POSITION;
            }

            final View targetChild = getChildAt(targetPos - firstPos);
            final int targetTop = targetChild.getTop();
            final int targetBottom = targetChild.getBottom();
            int scrollBy = 0;

            if (targetBottom > paddedBottom) {
                scrollBy = targetBottom - paddedBottom;
            }
            if (targetTop < paddedTop) {
                scrollBy = targetTop - paddedTop;
            }

            if (scrollBy == 0) {
                return;
            }

            if (boundPos >= 0) {
                final View boundChild = getChildAt(boundPos - firstPos);
                final int boundTop = boundChild.getTop();
                final int boundBottom = boundChild.getBottom();
                final int absScroll = Math.abs(scrollBy);

                if (scrollBy < 0 && boundBottom + absScroll > paddedBottom) {
                    // Don't scroll the bound view off the bottom of the screen.
                    scrollBy = Math.max(0, boundBottom - paddedBottom);
                } else if (scrollBy > 0 && boundTop - absScroll < paddedTop) {
                    // Don't scroll the bound view off the top of the screen.
                    scrollBy = Math.min(0, boundTop - paddedTop);
                }
            }

            smoothScrollBy(scrollBy, duration);
        }

        void stop() {
            removeCallbacks(this);
        }

        @Override
        public void run() {
            final int listHeight = getHeight();
            final int firstPos = mFirstPosition;

            switch (mMode) {
            case MOVE_DOWN_POS: {
                final int lastViewIndex = getChildCount() - 1;
                final int lastPos = firstPos + lastViewIndex;

                if (lastViewIndex < 0) {
                    return;
                }

                if (lastPos == mLastSeenPos) {
                    // No new views, let things keep going.
                    postOnAnimation(this);
                    return;
                }

                final View lastView = getChildAt(lastViewIndex);
                final int lastViewHeight = lastView.getHeight();
                final int lastViewTop = lastView.getTop();
                final int lastViewPixelsShowing = listHeight - lastViewTop;
                final int extraScroll = lastPos < mItemCount - 1 ?
                        Math.max(mListPadding.bottom, mExtraScroll) : mListPadding.bottom;

                final int scrollBy = lastViewHeight - lastViewPixelsShowing + extraScroll;
                smoothScrollBy(scrollBy, mScrollDuration, true);

                mLastSeenPos = lastPos;
                if (lastPos < mTargetPos) {
                    postOnAnimation(this);
                }
                break;
            }

            case MOVE_DOWN_BOUND: {
                final int nextViewIndex = 1;
                final int childCount = getChildCount();

                if (firstPos == mBoundPos || childCount <= nextViewIndex
                        || firstPos + childCount >= mItemCount) {
                    return;
                }
                final int nextPos = firstPos + nextViewIndex;

                if (nextPos == mLastSeenPos) {
                    // No new views, let things keep going.
                    postOnAnimation(this);
                    return;
                }

                final View nextView = getChildAt(nextViewIndex);
                final int nextViewHeight = nextView.getHeight();
                final int nextViewTop = nextView.getTop();
                final int extraScroll = Math.max(mListPadding.bottom, mExtraScroll);
                if (nextPos < mBoundPos) {
                    smoothScrollBy(Math.max(0, nextViewHeight + nextViewTop - extraScroll),
                            mScrollDuration, true);

                    mLastSeenPos = nextPos;

                    postOnAnimation(this);
                } else  {
                    if (nextViewTop > extraScroll) {
                        smoothScrollBy(nextViewTop - extraScroll, mScrollDuration, true);
                    }
                }
                break;
            }

            case MOVE_UP_POS: {
                if (firstPos == mLastSeenPos) {
                    // No new views, let things keep going.
                    postOnAnimation(this);
                    return;
                }

                final View firstView = getChildAt(0);
                if (firstView == null) {
                    return;
                }
                final int firstViewTop = firstView.getTop();
                final int extraScroll = firstPos > 0 ?
                        Math.max(mExtraScroll, mListPadding.top) : mListPadding.top;

                smoothScrollBy(firstViewTop - extraScroll, mScrollDuration, true);

                mLastSeenPos = firstPos;

                if (firstPos > mTargetPos) {
                    postOnAnimation(this);
                }
                break;
            }

            case MOVE_UP_BOUND: {
                final int lastViewIndex = getChildCount() - 2;
                if (lastViewIndex < 0) {
                    return;
                }
                final int lastPos = firstPos + lastViewIndex;

                if (lastPos == mLastSeenPos) {
                    // No new views, let things keep going.
                    postOnAnimation(this);
                    return;
                }

                final View lastView = getChildAt(lastViewIndex);
                final int lastViewHeight = lastView.getHeight();
                final int lastViewTop = lastView.getTop();
                final int lastViewPixelsShowing = listHeight - lastViewTop;
                final int extraScroll = Math.max(mListPadding.top, mExtraScroll);
                mLastSeenPos = lastPos;
                if (lastPos > mBoundPos) {
                    smoothScrollBy(-(lastViewPixelsShowing - extraScroll), mScrollDuration, true);
                    postOnAnimation(this);
                } else {
                    final int bottom = listHeight - extraScroll;
                    final int lastViewBottom = lastViewTop + lastViewHeight;
                    if (bottom > lastViewBottom) {
                        smoothScrollBy(-(bottom - lastViewBottom), mScrollDuration, true);
                    }
                }
                break;
            }

            case MOVE_OFFSET: {
                if (mLastSeenPos == firstPos) {
                    // No new views, let things keep going.
                    postOnAnimation(this);
                    return;
                }

                mLastSeenPos = firstPos;

                final int childCount = getChildCount();
                final int position = mTargetPos;
                final int lastPos = firstPos + childCount - 1;

                int viewTravelCount = 0;
                if (position < firstPos) {
                    viewTravelCount = firstPos - position + 1;
                } else if (position > lastPos) {
                    viewTravelCount = position - lastPos;
                }

                // Estimate how many screens we should travel
                final float screenTravelCount = (float) viewTravelCount / childCount;

                final float modifier = Math.min(Math.abs(screenTravelCount), 1.f);
                if (position < firstPos) {
                    final int distance = (int) (-getHeight() * modifier);
                    final int duration = (int) (mScrollDuration * modifier);
                    smoothScrollBy(distance, duration, true);
                    postOnAnimation(this);
                } else if (position > lastPos) {
                    final int distance = (int) (getHeight() * modifier);
                    final int duration = (int) (mScrollDuration * modifier);
                    smoothScrollBy(distance, duration, true);
                    postOnAnimation(this);
                } else {
                    // On-screen, just scroll.
                    final int targetTop = getChildAt(position - firstPos).getTop();
                    final int distance = targetTop - mOffsetFromTop;
                    final int duration = (int) (mScrollDuration *
                            ((float) Math.abs(distance) / getHeight()));
                    smoothScrollBy(distance, duration, true);
                }
                break;
            }

            default:
                break;
            }
        }
    }

    /**
     * The amount of friction applied to flings. The default value
     * is {@link ViewConfiguration#getScrollFriction}.
     */
    public void setFriction(float friction) {
        if (mFlingRunnable == null) {
            mFlingRunnable = new FlingRunnable();
        }
        mFlingRunnable.mScroller.setFriction(friction);
    }

    /**
     * Sets a scale factor for the fling velocity. The initial scale
     * factor is 1.0.
     *
     * @param scale The scale factor to multiply the velocity by.
     */
    public void setVelocityScale(float scale) {
        mVelocityScale = scale;
    }

    /**
     * Smoothly scroll to the specified adapter position. The view will
     * scroll such that the indicated position is displayed.
     * @param position Scroll to this adapter position.
     */
    public void smoothScrollToPosition(int position) {
        if (mPositionScroller == null) {
            mPositionScroller = new PositionScroller();
        }
        mPositionScroller.start(position);
    }

    /**
     * Smoothly scroll to the specified adapter position. The view will scroll
     * such that the indicated position is displayed <code>offset</code> pixels from
     * the top edge of the view. If this is impossible, (e.g. the offset would scroll
     * the first or last item beyond the boundaries of the list) it will get as close
     * as possible. The scroll will take <code>duration</code> milliseconds to complete.
     *
     * @param position Position to scroll to
     * @param offset Desired distance in pixels of <code>position</code> from the top
     *               of the view when scrolling is finished
     * @param duration Number of milliseconds to use for the scroll
     */
    public void smoothScrollToPositionFromTop(int position, int offset, int duration) {
        if (mPositionScroller == null) {
            mPositionScroller = new PositionScroller();
        }
        mPositionScroller.startWithOffset(position, offset, duration);
    }

    /**
     * Smoothly scroll to the specified adapter position. The view will scroll
     * such that the indicated position is displayed <code>offset</code> pixels from
     * the top edge of the view. If this is impossible, (e.g. the offset would scroll
     * the first or last item beyond the boundaries of the list) it will get as close
     * as possible.
     *
     * @param position Position to scroll to
     * @param offset Desired distance in pixels of <code>position</code> from the top
     *               of the view when scrolling is finished
     */
    public void smoothScrollToPositionFromTop(int position, int offset) {
        if (mPositionScroller == null) {
            mPositionScroller = new PositionScroller();
        }
        mPositionScroller.startWithOffset(position, offset);
    }

    /**
     * Smoothly scroll to the specified adapter position. The view will
     * scroll such that the indicated position is displayed, but it will
     * stop early if scrolling further would scroll boundPosition out of
     * view.
     * @param position Scroll to this adapter position.
     * @param boundPosition Do not scroll if it would move this adapter
     *          position out of view.
     */
    public void smoothScrollToPosition(int position, int boundPosition) {
        if (mPositionScroller == null) {
            mPositionScroller = new PositionScroller();
        }
        mPositionScroller.start(position, boundPosition);
    }

    /**
     * Smoothly scroll by distance pixels over duration milliseconds.
     * @param distance Distance to scroll in pixels.
     * @param duration Duration of the scroll animation in milliseconds.
     */
    public void smoothScrollBy(int distance, int duration) {
        smoothScrollBy(distance, duration, false);
    }

    void smoothScrollBy(int distance, int duration, boolean linear) {
        if (mFlingRunnable == null) {
            mFlingRunnable = new FlingRunnable();
        }

        // No sense starting to scroll if we're not going anywhere
        final int firstPos = mFirstPosition;
        final int childCount = getChildCount();
        final int lastPos = firstPos + childCount;
        final int topLimit = getPaddingTop();
        final int bottomLimit = getHeight() - getPaddingBottom();

        if (distance == 0 || mItemCount == 0 || childCount == 0 ||
                (firstPos == 0 && getChildAt(0).getTop() == topLimit && distance < 0) ||
                (lastPos == mItemCount &&
                        getChildAt(childCount - 1).getBottom() == bottomLimit && distance > 0)) {
            mFlingRunnable.endFling();
            if (mPositionScroller != null) {
                mPositionScroller.stop();
            }
        } else {
            reportScrollStateChange(OnScrollListener.SCROLL_STATE_FLING);
            mFlingRunnable.startScroll(distance, duration, linear);
        }
    }

    /**
     * Allows RemoteViews to scroll relatively to a position.
     */
    void smoothScrollByOffset(int position) {
        int index = -1;
        if (position < 0) {
            index = getFirstVisiblePosition();
        } else if (position > 0) {
            index = getLastVisiblePosition();
        }

        if (index > -1) {
            View child = getChildAt(index - getFirstVisiblePosition());
            if (child != null) {
                Rect visibleRect = new Rect();
                if (child.getGlobalVisibleRect(visibleRect)) {
                    // the child is partially visible
                    int childRectArea = child.getWidth() * child.getHeight();
                    int visibleRectArea = visibleRect.width() * visibleRect.height();
                    float visibleArea = (visibleRectArea / (float) childRectArea);
                    final float visibleThreshold = 0.75f;
                    if ((position < 0) && (visibleArea < visibleThreshold)) {
                        // the top index is not perceivably visible so offset
                        // to account for showing that top index as well
                        ++index;
                    } else if ((position > 0) && (visibleArea < visibleThreshold)) {
                        // the bottom index is not perceivably visible so offset
                        // to account for showing that bottom index as well
                        --index;
                    }
                }
                smoothScrollToPosition(Math.max(0, Math.min(getCount(), index + position)));
            }
        }
    }

    private void createScrollingCache() {
        if (mScrollingCacheEnabled && !mCachingStarted && !isHardwareAccelerated()) {
            setChildrenDrawnWithCacheEnabled(true);
            setChildrenDrawingCacheEnabled(true);
            mCachingStarted = mCachingActive = true;
        }
    }

    private void clearScrollingCache() {
        if (!isHardwareAccelerated()) {
            if (mClearScrollingCache == null) {
                mClearScrollingCache = new Runnable() {
                    @Override
                    public void run() {
                        if (mCachingStarted) {
                            mCachingStarted = mCachingActive = false;
                            setChildrenDrawnWithCacheEnabled(false);
                            if ((mPersistentDrawingCache & PERSISTENT_SCROLLING_CACHE) == 0) {
                                setChildrenDrawingCacheEnabled(false);
                            }
                            if (!isAlwaysDrawnWithCacheEnabled()) {
                                invalidate();
                            }
                        }
                    }
                };
            }
            post(mClearScrollingCache);
        }
    }

    /**
     * Scrolls the list items within the view by a specified number of pixels.
     *
     * @param y the amount of pixels to scroll by vertically
     * @see #canScrollList(int)
     */
    public void scrollListBy(int y) {
        trackMotionScroll(-y, -y);
    }

    /**
     * Check if the items in the list can be scrolled in a certain direction.
     *
     * @param direction Negative to check scrolling up, positive to check
     *            scrolling down.
     * @return true if the list can be scrolled in the specified direction,
     *         false otherwise.
     * @see #scrollListBy(int)
     */
    public boolean canScrollList(int direction) {
        final int childCount = getChildCount();
        if (childCount == 0) {
            return false;
        }

        final int firstPosition = mFirstPosition;
        final Rect listPadding = mListPadding;
        if (direction > 0) {
            final int lastBottom = getChildAt(childCount - 1).getBottom();
            final int lastPosition = firstPosition + childCount;
            return lastPosition < mItemCount || lastBottom > getHeight() - listPadding.bottom;
        } else {
            final int firstTop = getChildAt(0).getTop();
            return firstPosition > 0 || firstTop < listPadding.top;
        }
    }

    /**
     * Track a motion scroll
     *
     * @param deltaY Amount to offset mMotionView. This is the accumulated delta since the motion
     *        began. Positive numbers mean the user's finger is moving down the screen.
     * @param incrementalDeltaY Change in deltaY from the previous event.
     * @return true if we're already at the beginning/end of the list and have nothing to do.
     */
    boolean trackMotionScroll(int deltaY, int incrementalDeltaY) {
        final int childCount = getChildCount();
        if (childCount == 0) {
            return true;
        }

        final int firstTop = getChildAt(0).getTop();
        final int lastBottom = getChildAt(childCount - 1).getBottom();

        final Rect listPadding = mListPadding;

        // "effective padding" In this case is the amount of padding that affects
        // how much space should not be filled by items. If we don't clip to padding
        // there is no effective padding.
        int effectivePaddingTop = 0;
        int effectivePaddingBottom = 0;
        if ((mGroupFlags & CLIP_TO_PADDING_MASK) == CLIP_TO_PADDING_MASK) {
            effectivePaddingTop = listPadding.top;
            effectivePaddingBottom = listPadding.bottom;
        }

         // FIXME account for grid vertical spacing too?
        final int spaceAbove = effectivePaddingTop - firstTop;
        final int end = getHeight() - effectivePaddingBottom;
        final int spaceBelow = lastBottom - end;

        final int height = getHeight() - mPaddingBottom - mPaddingTop;
        if (deltaY < 0) {
            deltaY = Math.max(-(height - 1), deltaY);
        } else {
            deltaY = Math.min(height - 1, deltaY);
        }

        if (incrementalDeltaY < 0) {
            incrementalDeltaY = Math.max(-(height - 1), incrementalDeltaY);
        } else {
            incrementalDeltaY = Math.min(height - 1, incrementalDeltaY);
        }

        final int firstPosition = mFirstPosition;

        // Update our guesses for where the first and last views are
        if (firstPosition == 0) {
            mFirstPositionDistanceGuess = firstTop - listPadding.top;
        } else {
            mFirstPositionDistanceGuess += incrementalDeltaY;
        }
        if (firstPosition + childCount == mItemCount) {
            mLastPositionDistanceGuess = lastBottom + listPadding.bottom;
        } else {
            mLastPositionDistanceGuess += incrementalDeltaY;
        }

        final boolean cannotScrollDown = (firstPosition == 0 &&
                firstTop >= listPadding.top && incrementalDeltaY >= 0);
        final boolean cannotScrollUp = (firstPosition + childCount == mItemCount &&
                lastBottom <= getHeight() - listPadding.bottom && incrementalDeltaY <= 0);

        if (cannotScrollDown || cannotScrollUp) {
            return incrementalDeltaY != 0;
        }

        final boolean down = incrementalDeltaY < 0;

        final boolean inTouchMode = isInTouchMode();
        if (inTouchMode) {
            hideSelector();
        }

        final int headerViewsCount = getHeaderViewsCount();
        final int footerViewsStart = mItemCount - getFooterViewsCount();

        int start = 0;
        int count = 0;

        if (down) {
            int top = -incrementalDeltaY;
            if ((mGroupFlags & CLIP_TO_PADDING_MASK) == CLIP_TO_PADDING_MASK) {
                top += listPadding.top;
            }
            for (int i = 0; i < childCount; i++) {
                final View child = getChildAt(i);
                if (child.getBottom() >= top) {
                    break;
                } else {
                    count++;
                    int position = firstPosition + i;
                    if (position >= headerViewsCount && position < footerViewsStart) {
                        // The view will be rebound to new data, clear any
                        // system-managed transient state.
                        if (child.isAccessibilityFocused()) {
                            child.clearAccessibilityFocus();
                        }
                        mRecycler.addScrapView(child, position);
                    }
                }
            }
        } else {
            int bottom = getHeight() - incrementalDeltaY;
            if ((mGroupFlags & CLIP_TO_PADDING_MASK) == CLIP_TO_PADDING_MASK) {
                bottom -= listPadding.bottom;
            }
            for (int i = childCount - 1; i >= 0; i--) {
                final View child = getChildAt(i);
                if (child.getTop() <= bottom) {
                    break;
                } else {
                    start = i;
                    count++;
                    int position = firstPosition + i;
                    if (position >= headerViewsCount && position < footerViewsStart) {
                        // The view will be rebound to new data, clear any
                        // system-managed transient state.
                        if (child.isAccessibilityFocused()) {
                            child.clearAccessibilityFocus();
                        }
                        mRecycler.addScrapView(child, position);
                    }
                }
            }
        }

        mMotionViewNewTop = mMotionViewOriginalTop + deltaY;

        mBlockLayoutRequests = true;

        if (count > 0) {
            detachViewsFromParent(start, count);
            mRecycler.removeSkippedScrap();
        }

        // invalidate before moving the children to avoid unnecessary invalidate
        // calls to bubble up from the children all the way to the top
        if (!awakenScrollBars()) {
           invalidate();
        }

        offsetChildrenTopAndBottom(incrementalDeltaY);

        if (down) {
            mFirstPosition += count;
        }

        final int absIncrementalDeltaY = Math.abs(incrementalDeltaY);
        if (spaceAbove < absIncrementalDeltaY || spaceBelow < absIncrementalDeltaY) {
            fillGap(down);
        }

        if (!inTouchMode && mSelectedPosition != INVALID_POSITION) {
            final int childIndex = mSelectedPosition - mFirstPosition;
            if (childIndex >= 0 && childIndex < getChildCount()) {
                positionSelector(mSelectedPosition, getChildAt(childIndex));
            }
        } else if (mSelectorPosition != INVALID_POSITION) {
            final int childIndex = mSelectorPosition - mFirstPosition;
            if (childIndex >= 0 && childIndex < getChildCount()) {
                positionSelector(INVALID_POSITION, getChildAt(childIndex));
            }
        } else {
            mSelectorRect.setEmpty();
        }

        mBlockLayoutRequests = false;

        invokeOnItemScrollListener();

        return false;
    }

    /**
     * Returns the number of header views in the list. Header views are special views
     * at the top of the list that should not be recycled during a layout.
     *
     * @return The number of header views, 0 in the default implementation.
     */
    int getHeaderViewsCount() {
        return 0;
    }

    /**
     * Returns the number of footer views in the list. Footer views are special views
     * at the bottom of the list that should not be recycled during a layout.
     *
     * @return The number of footer views, 0 in the default implementation.
     */
    int getFooterViewsCount() {
        return 0;
    }

    /**
     * Fills the gap left open by a touch-scroll. During a touch scroll, children that
     * remain on screen are shifted and the other ones are discarded. The role of this
     * method is to fill the gap thus created by performing a partial layout in the
     * empty space.
     *
     * @param down true if the scroll is going down, false if it is going up
     */
    abstract void fillGap(boolean down);

    void hideSelector() {
        if (mSelectedPosition != INVALID_POSITION) {
            if (mLayoutMode != LAYOUT_SPECIFIC) {
                mResurrectToPosition = mSelectedPosition;
            }
            if (mNextSelectedPosition >= 0 && mNextSelectedPosition != mSelectedPosition) {
                mResurrectToPosition = mNextSelectedPosition;
            }
            setSelectedPositionInt(INVALID_POSITION);
            setNextSelectedPositionInt(INVALID_POSITION);
            mSelectedTop = 0;
        }
    }

    /**
     * @return A position to select. First we try mSelectedPosition. If that has been clobbered by
     * entering touch mode, we then try mResurrectToPosition. Values are pinned to the range
     * of items available in the adapter
     */
    int reconcileSelectedPosition() {
        int position = mSelectedPosition;
        if (position < 0) {
            position = mResurrectToPosition;
        }
        position = Math.max(0, position);
        position = Math.min(position, mItemCount - 1);
        return position;
    }

    /**
     * Find the row closest to y. This row will be used as the motion row when scrolling
     *
     * @param y Where the user touched
     * @return The position of the first (or only) item in the row containing y
     */
    abstract int findMotionRow(int y);

    /**
     * Find the row closest to y. This row will be used as the motion row when scrolling.
     *
     * @param y Where the user touched
     * @return The position of the first (or only) item in the row closest to y
     */
    int findClosestMotionRow(int y) {
        final int childCount = getChildCount();
        if (childCount == 0) {
            return INVALID_POSITION;
        }

        final int motionRow = findMotionRow(y);
        return motionRow != INVALID_POSITION ? motionRow : mFirstPosition + childCount - 1;
    }

    /**
     * Causes all the views to be rebuilt and redrawn.
     */
    public void invalidateViews() {
        mDataChanged = true;
        rememberSyncState();
        requestLayout();
        invalidate();
    }

    /**
     * If there is a selection returns false.
     * Otherwise resurrects the selection and returns true if resurrected.
     */
    boolean resurrectSelectionIfNeeded() {
        if (mSelectedPosition < 0 && resurrectSelection()) {
            updateSelectorState();
            return true;
        }
        return false;
    }

    /**
     * Makes the item at the supplied position selected.
     *
     * @param position the position of the new selection
     */
    abstract void setSelectionInt(int position);

    /**
     * Attempt to bring the selection back if the user is switching from touch
     * to trackball mode
     * @return Whether selection was set to something.
     */
    boolean resurrectSelection() {
        final int childCount = getChildCount();

        if (childCount <= 0) {
            return false;
        }

        int selectedTop = 0;
        int selectedPos;
        int childrenTop = mListPadding.top;
        int childrenBottom = mBottom - mTop - mListPadding.bottom;
        final int firstPosition = mFirstPosition;
        final int toPosition = mResurrectToPosition;
        boolean down = true;

        if (toPosition >= firstPosition && toPosition < firstPosition + childCount) {
            selectedPos = toPosition;

            final View selected = getChildAt(selectedPos - mFirstPosition);
            selectedTop = selected.getTop();
            int selectedBottom = selected.getBottom();

            // We are scrolled, don't get in the fade
            if (selectedTop < childrenTop) {
                selectedTop = childrenTop + getVerticalFadingEdgeLength();
            } else if (selectedBottom > childrenBottom) {
                selectedTop = childrenBottom - selected.getMeasuredHeight()
                        - getVerticalFadingEdgeLength();
            }
        } else {
            if (toPosition < firstPosition) {
                // Default to selecting whatever is first
                selectedPos = firstPosition;
                for (int i = 0; i < childCount; i++) {
                    final View v = getChildAt(i);
                    final int top = v.getTop();

                    if (i == 0) {
                        // Remember the position of the first item
                        selectedTop = top;
                        // See if we are scrolled at all
                        if (firstPosition > 0 || top < childrenTop) {
                            // If we are scrolled, don't select anything that is
                            // in the fade region
                            childrenTop += getVerticalFadingEdgeLength();
                        }
                    }
                    if (top >= childrenTop) {
                        // Found a view whose top is fully visisble
                        selectedPos = firstPosition + i;
                        selectedTop = top;
                        break;
                    }
                }
            } else {
                final int itemCount = mItemCount;
                down = false;
                selectedPos = firstPosition + childCount - 1;

                for (int i = childCount - 1; i >= 0; i--) {
                    final View v = getChildAt(i);
                    final int top = v.getTop();
                    final int bottom = v.getBottom();

                    if (i == childCount - 1) {
                        selectedTop = top;
                        if (firstPosition + childCount < itemCount || bottom > childrenBottom) {
                            childrenBottom -= getVerticalFadingEdgeLength();
                        }
                    }

                    if (bottom <= childrenBottom) {
                        selectedPos = firstPosition + i;
                        selectedTop = top;
                        break;
                    }
                }
            }
        }

        mResurrectToPosition = INVALID_POSITION;
        removeCallbacks(mFlingRunnable);
        if (mPositionScroller != null) {
            mPositionScroller.stop();
        }
        mTouchMode = TOUCH_MODE_REST;
        clearScrollingCache();
        mSpecificTop = selectedTop;
        selectedPos = lookForSelectablePosition(selectedPos, down);
        if (selectedPos >= firstPosition && selectedPos <= getLastVisiblePosition()) {
            mLayoutMode = LAYOUT_SPECIFIC;
            updateSelectorState();
            setSelectionInt(selectedPos);
            invokeOnItemScrollListener();
        } else {
            selectedPos = INVALID_POSITION;
        }
        reportScrollStateChange(OnScrollListener.SCROLL_STATE_IDLE);

        return selectedPos >= 0;
    }

    void confirmCheckedPositionsById() {
        // Clear out the positional check states, we'll rebuild it below from IDs.
        mCheckStates.clear();

        boolean checkedCountChanged = false;
        for (int checkedIndex = 0; checkedIndex < mCheckedIdStates.size(); checkedIndex++) {
            final long id = mCheckedIdStates.keyAt(checkedIndex);
            final int lastPos = mCheckedIdStates.valueAt(checkedIndex);

            final long lastPosId = mAdapter.getItemId(lastPos);
            if (id != lastPosId) {
                // Look around to see if the ID is nearby. If not, uncheck it.
                final int start = Math.max(0, lastPos - CHECK_POSITION_SEARCH_DISTANCE);
                final int end = Math.min(lastPos + CHECK_POSITION_SEARCH_DISTANCE, mItemCount);
                boolean found = false;
                for (int searchPos = start; searchPos < end; searchPos++) {
                    final long searchId = mAdapter.getItemId(searchPos);
                    if (id == searchId) {
                        found = true;
                        mCheckStates.put(searchPos, true);
                        mCheckedIdStates.setValueAt(checkedIndex, searchPos);
                        break;
                    }
                }

                if (!found) {
                    mCheckedIdStates.delete(id);
                    checkedIndex--;
                    mCheckedItemCount--;
                    checkedCountChanged = true;
                    if (mChoiceActionMode != null && mMultiChoiceModeCallback != null) {
                        mMultiChoiceModeCallback.onItemCheckedStateChanged(mChoiceActionMode,
                                lastPos, id, false);
                    }
                }
            } else {
                mCheckStates.put(lastPos, true);
            }
        }

        if (checkedCountChanged && mChoiceActionMode != null) {
            mChoiceActionMode.invalidate();
        }
    }

    @Override
    protected void handleDataChanged() {
        int count = mItemCount;
        int lastHandledItemCount = mLastHandledItemCount;
        mLastHandledItemCount = mItemCount;

        if (mChoiceMode != CHOICE_MODE_NONE && mAdapter != null && mAdapter.hasStableIds()) {
            confirmCheckedPositionsById();
        }

        // TODO: In the future we can recycle these views based on stable ID instead.
        mRecycler.clearTransientStateViews();

        if (count > 0) {
            int newPos;
            int selectablePos;

            // Find the row we are supposed to sync to
            if (mNeedSync) {
                // Update this first, since setNextSelectedPositionInt inspects it
                mNeedSync = false;
                mPendingSync = null;

                if (mTranscriptMode == TRANSCRIPT_MODE_ALWAYS_SCROLL) {
                    mLayoutMode = LAYOUT_FORCE_BOTTOM;
                    return;
                } else if (mTranscriptMode == TRANSCRIPT_MODE_NORMAL) {
                    if (mForceTranscriptScroll) {
                        mForceTranscriptScroll = false;
                        mLayoutMode = LAYOUT_FORCE_BOTTOM;
                        return;
                    }
                    final int childCount = getChildCount();
                    final int listBottom = getHeight() - getPaddingBottom();
                    final View lastChild = getChildAt(childCount - 1);
                    final int lastBottom = lastChild != null ? lastChild.getBottom() : listBottom;
                    if (mFirstPosition + childCount >= lastHandledItemCount &&
                            lastBottom <= listBottom) {
                        mLayoutMode = LAYOUT_FORCE_BOTTOM;
                        return;
                    }
                    // Something new came in and we didn't scroll; give the user a clue that
                    // there's something new.
                    awakenScrollBars();
                }

                switch (mSyncMode) {
                case SYNC_SELECTED_POSITION:
                    if (isInTouchMode()) {
                        // We saved our state when not in touch mode. (We know this because
                        // mSyncMode is SYNC_SELECTED_POSITION.) Now we are trying to
                        // restore in touch mode. Just leave mSyncPosition as it is (possibly
                        // adjusting if the available range changed) and return.
                        mLayoutMode = LAYOUT_SYNC;
                        mSyncPosition = Math.min(Math.max(0, mSyncPosition), count - 1);

                        return;
                    } else {
                        // See if we can find a position in the new data with the same
                        // id as the old selection. This will change mSyncPosition.
                        newPos = findSyncPosition();
                        if (newPos >= 0) {
                            // Found it. Now verify that new selection is still selectable
                            selectablePos = lookForSelectablePosition(newPos, true);
                            if (selectablePos == newPos) {
                                // Same row id is selected
                                mSyncPosition = newPos;

                                if (mSyncHeight == getHeight()) {
                                    // If we are at the same height as when we saved state, try
                                    // to restore the scroll position too.
                                    mLayoutMode = LAYOUT_SYNC;
                                } else {
                                    // We are not the same height as when the selection was saved, so
                                    // don't try to restore the exact position
                                    mLayoutMode = LAYOUT_SET_SELECTION;
                                }

                                // Restore selection
                                setNextSelectedPositionInt(newPos);
                                return;
                            }
                        }
                    }
                    break;
                case SYNC_FIRST_POSITION:
                    // Leave mSyncPosition as it is -- just pin to available range
                    mLayoutMode = LAYOUT_SYNC;
                    mSyncPosition = Math.min(Math.max(0, mSyncPosition), count - 1);

                    return;
                }
            }

            if (!isInTouchMode()) {
                // We couldn't find matching data -- try to use the same position
                newPos = getSelectedItemPosition();

                // Pin position to the available range
                if (newPos >= count) {
                    newPos = count - 1;
                }
                if (newPos < 0) {
                    newPos = 0;
                }

                // Make sure we select something selectable -- first look down
                selectablePos = lookForSelectablePosition(newPos, true);

                if (selectablePos >= 0) {
                    setNextSelectedPositionInt(selectablePos);
                    return;
                } else {
                    // Looking down didn't work -- try looking up
                    selectablePos = lookForSelectablePosition(newPos, false);
                    if (selectablePos >= 0) {
                        setNextSelectedPositionInt(selectablePos);
                        return;
                    }
                }
            } else {

                // We already know where we want to resurrect the selection
                if (mResurrectToPosition >= 0) {
                    return;
                }
            }

        }

        // Nothing is selected. Give up and reset everything.
        mLayoutMode = mStackFromBottom ? LAYOUT_FORCE_BOTTOM : LAYOUT_FORCE_TOP;
        mSelectedPosition = INVALID_POSITION;
        mSelectedRowId = INVALID_ROW_ID;
        mNextSelectedPosition = INVALID_POSITION;
        mNextSelectedRowId = INVALID_ROW_ID;
        mNeedSync = false;
        mPendingSync = null;
        mSelectorPosition = INVALID_POSITION;
        checkSelectionChanged();
    }

    @Override
    protected void onDisplayHint(int hint) {
        super.onDisplayHint(hint);
        switch (hint) {
            case INVISIBLE:
                if (mPopup != null && mPopup.isShowing()) {
                    dismissPopup();
                }
                break;
            case VISIBLE:
                if (mFiltered && mPopup != null && !mPopup.isShowing()) {
                    showPopup();
                }
                break;
        }
        mPopupHidden = hint == INVISIBLE;
    }

    /**
     * Removes the filter window
     */
    private void dismissPopup() {
        if (mPopup != null) {
            mPopup.dismiss();
        }
    }

    /**
     * Shows the filter window
     */
    private void showPopup() {
        // Make sure we have a window before showing the popup
        if (getWindowVisibility() == View.VISIBLE) {
            createTextFilter(true);
            positionPopup();
            // Make sure we get focus if we are showing the popup
            checkFocus();
        }
    }

    private void positionPopup() {
        int screenHeight = getResources().getDisplayMetrics().heightPixels;
        final int[] xy = new int[2];
        getLocationOnScreen(xy);
        // TODO: The 20 below should come from the theme
        // TODO: And the gravity should be defined in the theme as well
        final int bottomGap = screenHeight - xy[1] - getHeight() + (int) (mDensityScale * 20);
        if (!mPopup.isShowing()) {
            mPopup.showAtLocation(this, Gravity.BOTTOM | Gravity.CENTER_HORIZONTAL,
                    xy[0], bottomGap);
        } else {
            mPopup.update(xy[0], bottomGap, -1, -1);
        }
    }

    /**
     * What is the distance between the source and destination rectangles given the direction of
     * focus navigation between them? The direction basically helps figure out more quickly what is
     * self evident by the relationship between the rects...
     *
     * @param source the source rectangle
     * @param dest the destination rectangle
     * @param direction the direction
     * @return the distance between the rectangles
     */
    static int getDistance(Rect source, Rect dest, int direction) {
        int sX, sY; // source x, y
        int dX, dY; // dest x, y
        switch (direction) {
        case View.FOCUS_RIGHT:
            sX = source.right;
            sY = source.top + source.height() / 2;
            dX = dest.left;
            dY = dest.top + dest.height() / 2;
            break;
        case View.FOCUS_DOWN:
            sX = source.left + source.width() / 2;
            sY = source.bottom;
            dX = dest.left + dest.width() / 2;
            dY = dest.top;
            break;
        case View.FOCUS_LEFT:
            sX = source.left;
            sY = source.top + source.height() / 2;
            dX = dest.right;
            dY = dest.top + dest.height() / 2;
            break;
        case View.FOCUS_UP:
            sX = source.left + source.width() / 2;
            sY = source.top;
            dX = dest.left + dest.width() / 2;
            dY = dest.bottom;
            break;
        case View.FOCUS_FORWARD:
        case View.FOCUS_BACKWARD:
            sX = source.right + source.width() / 2;
            sY = source.top + source.height() / 2;
            dX = dest.left + dest.width() / 2;
            dY = dest.top + dest.height() / 2;
            break;
        default:
            throw new IllegalArgumentException("direction must be one of "
                    + "{FOCUS_UP, FOCUS_DOWN, FOCUS_LEFT, FOCUS_RIGHT, "
                    + "FOCUS_FORWARD, FOCUS_BACKWARD}.");
        }
        int deltaX = dX - sX;
        int deltaY = dY - sY;
        return deltaY * deltaY + deltaX * deltaX;
    }

    @Override
    protected boolean isInFilterMode() {
        return mFiltered;
    }

    /**
     * Sends a key to the text filter window
     *
     * @param keyCode The keycode for the event
     * @param event The actual key event
     *
     * @return True if the text filter handled the event, false otherwise.
     */
    boolean sendToTextFilter(int keyCode, int count, KeyEvent event) {
        if (!acceptFilter()) {
            return false;
        }

        boolean handled = false;
        boolean okToSend = true;
        switch (keyCode) {
        case KeyEvent.KEYCODE_DPAD_UP:
        case KeyEvent.KEYCODE_DPAD_DOWN:
        case KeyEvent.KEYCODE_DPAD_LEFT:
        case KeyEvent.KEYCODE_DPAD_RIGHT:
        case KeyEvent.KEYCODE_DPAD_CENTER:
        case KeyEvent.KEYCODE_ENTER:
            okToSend = false;
            break;
        case KeyEvent.KEYCODE_BACK:
            if (mFiltered && mPopup != null && mPopup.isShowing()) {
                if (event.getAction() == KeyEvent.ACTION_DOWN
                        && event.getRepeatCount() == 0) {
                    KeyEvent.DispatcherState state = getKeyDispatcherState();
                    if (state != null) {
                        state.startTracking(event, this);
                    }
                    handled = true;
                } else if (event.getAction() == KeyEvent.ACTION_UP
                        && event.isTracking() && !event.isCanceled()) {
                    handled = true;
                    mTextFilter.setText("");
                }
            }
            okToSend = false;
            break;
        case KeyEvent.KEYCODE_SPACE:
            // Only send spaces once we are filtered
            okToSend = mFiltered;
            break;
        }

        if (okToSend) {
            createTextFilter(true);

            KeyEvent forwardEvent = event;
            if (forwardEvent.getRepeatCount() > 0) {
                forwardEvent = KeyEvent.changeTimeRepeat(event, event.getEventTime(), 0);
            }

            int action = event.getAction();
            switch (action) {
                case KeyEvent.ACTION_DOWN:
                    handled = mTextFilter.onKeyDown(keyCode, forwardEvent);
                    break;

                case KeyEvent.ACTION_UP:
                    handled = mTextFilter.onKeyUp(keyCode, forwardEvent);
                    break;

                case KeyEvent.ACTION_MULTIPLE:
                    handled = mTextFilter.onKeyMultiple(keyCode, count, event);
                    break;
            }
        }
        return handled;
    }

    /**
     * Return an InputConnection for editing of the filter text.
     */
    @Override
    public InputConnection onCreateInputConnection(EditorInfo outAttrs) {
        if (isTextFilterEnabled()) {
            if (mPublicInputConnection == null) {
                mDefInputConnection = new BaseInputConnection(this, false);
                mPublicInputConnection = new InputConnectionWrapper(outAttrs);
            }
            outAttrs.inputType = EditorInfo.TYPE_CLASS_TEXT | EditorInfo.TYPE_TEXT_VARIATION_FILTER;
            outAttrs.imeOptions = EditorInfo.IME_ACTION_DONE;
            return mPublicInputConnection;
        }
        return null;
    }

    private class InputConnectionWrapper implements InputConnection {
        private final EditorInfo mOutAttrs;
        private InputConnection mTarget;

        public InputConnectionWrapper(EditorInfo outAttrs) {
            mOutAttrs = outAttrs;
        }

        private InputConnection getTarget() {
            if (mTarget == null) {
                mTarget = getTextFilterInput().onCreateInputConnection(mOutAttrs);
            }
            return mTarget;
        }

        @Override
        public boolean reportFullscreenMode(boolean enabled) {
            // Use our own input connection, since it is
            // the "real" one the IME is talking with.
            return mDefInputConnection.reportFullscreenMode(enabled);
        }

        @Override
        public boolean performEditorAction(int editorAction) {
            // The editor is off in its own window; we need to be
            // the one that does this.
            if (editorAction == EditorInfo.IME_ACTION_DONE) {
                InputMethodManager imm = (InputMethodManager)
                        getContext().getSystemService(Context.INPUT_METHOD_SERVICE);
                if (imm != null) {
                    imm.hideSoftInputFromWindow(getWindowToken(), 0);
                }
                return true;
            }
            return false;
        }

        @Override
        public boolean sendKeyEvent(KeyEvent event) {
            // Use our own input connection, since the filter
            // text view may not be shown in a window so has
            // no ViewAncestor to dispatch events with.
            return mDefInputConnection.sendKeyEvent(event);
        }

        @Override
        public CharSequence getTextBeforeCursor(int n, int flags) {
            if (mTarget == null) return "";
            return mTarget.getTextBeforeCursor(n, flags);
        }

        @Override
        public CharSequence getTextAfterCursor(int n, int flags) {
            if (mTarget == null) return "";
            return mTarget.getTextAfterCursor(n, flags);
        }

        @Override
        public CharSequence getSelectedText(int flags) {
            if (mTarget == null) return "";
            return mTarget.getSelectedText(flags);
        }

        @Override
        public int getCursorCapsMode(int reqModes) {
            if (mTarget == null) return InputType.TYPE_TEXT_FLAG_CAP_SENTENCES;
            return mTarget.getCursorCapsMode(reqModes);
        }

        @Override
        public ExtractedText getExtractedText(ExtractedTextRequest request, int flags) {
            return getTarget().getExtractedText(request, flags);
        }

        @Override
        public boolean deleteSurroundingText(int beforeLength, int afterLength) {
            return getTarget().deleteSurroundingText(beforeLength, afterLength);
        }

        @Override
        public boolean setComposingText(CharSequence text, int newCursorPosition) {
            return getTarget().setComposingText(text, newCursorPosition);
        }

        @Override
        public boolean setComposingRegion(int start, int end) {
            return getTarget().setComposingRegion(start, end);
        }

        @Override
        public boolean finishComposingText() {
            return mTarget == null || mTarget.finishComposingText();
        }

        @Override
        public boolean commitText(CharSequence text, int newCursorPosition) {
            return getTarget().commitText(text, newCursorPosition);
        }

        @Override
        public boolean commitCompletion(CompletionInfo text) {
            return getTarget().commitCompletion(text);
        }

        @Override
        public boolean commitCorrection(CorrectionInfo correctionInfo) {
            return getTarget().commitCorrection(correctionInfo);
        }

        @Override
        public boolean setSelection(int start, int end) {
            return getTarget().setSelection(start, end);
        }

        @Override
        public boolean performContextMenuAction(int id) {
            return getTarget().performContextMenuAction(id);
        }

        @Override
        public boolean beginBatchEdit() {
            return getTarget().beginBatchEdit();
        }

        @Override
        public boolean endBatchEdit() {
            return getTarget().endBatchEdit();
        }

        @Override
        public boolean clearMetaKeyStates(int states) {
            return getTarget().clearMetaKeyStates(states);
        }

        @Override
        public boolean performPrivateCommand(String action, Bundle data) {
            return getTarget().performPrivateCommand(action, data);
        }
    }

    /**
     * For filtering we proxy an input connection to an internal text editor,
     * and this allows the proxying to happen.
     */
    @Override
    public boolean checkInputConnectionProxy(View view) {
        return view == mTextFilter;
    }

    /**
     * Creates the window for the text filter and populates it with an EditText field;
     *
     * @param animateEntrance true if the window should appear with an animation
     */
    private void createTextFilter(boolean animateEntrance) {
        if (mPopup == null) {
            PopupWindow p = new PopupWindow(getContext());
            p.setFocusable(false);
            p.setTouchable(false);
            p.setInputMethodMode(PopupWindow.INPUT_METHOD_NOT_NEEDED);
            p.setContentView(getTextFilterInput());
            p.setWidth(LayoutParams.WRAP_CONTENT);
            p.setHeight(LayoutParams.WRAP_CONTENT);
            p.setBackgroundDrawable(null);
            mPopup = p;
            getViewTreeObserver().addOnGlobalLayoutListener(this);
            mGlobalLayoutListenerAddedFilter = true;
        }
        if (animateEntrance) {
            mPopup.setAnimationStyle(com.android.internal.R.style.Animation_TypingFilter);
        } else {
            mPopup.setAnimationStyle(com.android.internal.R.style.Animation_TypingFilterRestore);
        }
    }

    private EditText getTextFilterInput() {
        if (mTextFilter == null) {
            final LayoutInflater layoutInflater = LayoutInflater.from(getContext());
            mTextFilter = (EditText) layoutInflater.inflate(
                    com.android.internal.R.layout.typing_filter, null);
            // For some reason setting this as the "real" input type changes
            // the text view in some way that it doesn't work, and I don't
            // want to figure out why this is.
            mTextFilter.setRawInputType(EditorInfo.TYPE_CLASS_TEXT
                    | EditorInfo.TYPE_TEXT_VARIATION_FILTER);
            mTextFilter.setImeOptions(EditorInfo.IME_FLAG_NO_EXTRACT_UI);
            mTextFilter.addTextChangedListener(this);
        }
        return mTextFilter;
    }

    /**
     * Clear the text filter.
     */
    public void clearTextFilter() {
        if (mFiltered) {
            getTextFilterInput().setText("");
            mFiltered = false;
            if (mPopup != null && mPopup.isShowing()) {
                dismissPopup();
            }
        }
    }

    /**
     * Returns if the ListView currently has a text filter.
     */
    public boolean hasTextFilter() {
        return mFiltered;
    }

    @Override
    public void onGlobalLayout() {
        if (isShown()) {
            // Show the popup if we are filtered
            if (mFiltered && mPopup != null && !mPopup.isShowing() && !mPopupHidden) {
                showPopup();
            }
        } else {
            // Hide the popup when we are no longer visible
            if (mPopup != null && mPopup.isShowing()) {
                dismissPopup();
            }
        }

    }

    /**
     * For our text watcher that is associated with the text filter.  Does
     * nothing.
     */
    @Override
    public void beforeTextChanged(CharSequence s, int start, int count, int after) {
    }

    /**
     * For our text watcher that is associated with the text filter. Performs
     * the actual filtering as the text changes, and takes care of hiding and
     * showing the popup displaying the currently entered filter text.
     */
    @Override
    public void onTextChanged(CharSequence s, int start, int before, int count) {
        if (isTextFilterEnabled()) {
            createTextFilter(true);
            int length = s.length();
            boolean showing = mPopup.isShowing();
            if (!showing && length > 0) {
                // Show the filter popup if necessary
                showPopup();
                mFiltered = true;
            } else if (showing && length == 0) {
                // Remove the filter popup if the user has cleared all text
                dismissPopup();
                mFiltered = false;
            }
            if (mAdapter instanceof Filterable) {
                Filter f = ((Filterable) mAdapter).getFilter();
                // Filter should not be null when we reach this part
                if (f != null) {
                    f.filter(s, this);
                } else {
                    throw new IllegalStateException("You cannot call onTextChanged with a non "
                            + "filterable adapter");
                }
            }
        }
    }

    /**
     * For our text watcher that is associated with the text filter.  Does
     * nothing.
     */
    @Override
    public void afterTextChanged(Editable s) {
    }

    @Override
    public void onFilterComplete(int count) {
        if (mSelectedPosition < 0 && count > 0) {
            mResurrectToPosition = INVALID_POSITION;
            resurrectSelection();
        }
    }

    @Override
    protected ViewGroup.LayoutParams generateDefaultLayoutParams() {
        return new AbsListView.LayoutParams(ViewGroup.LayoutParams.MATCH_PARENT,
                ViewGroup.LayoutParams.WRAP_CONTENT, 0);
    }

    @Override
    protected ViewGroup.LayoutParams generateLayoutParams(ViewGroup.LayoutParams p) {
        return new LayoutParams(p);
    }

    @Override
    public LayoutParams generateLayoutParams(AttributeSet attrs) {
        return new AbsListView.LayoutParams(getContext(), attrs);
    }

    @Override
    protected boolean checkLayoutParams(ViewGroup.LayoutParams p) {
        return p instanceof AbsListView.LayoutParams;
    }

    /**
     * Puts the list or grid into transcript mode. In this mode the list or grid will always scroll
     * to the bottom to show new items.
     *
     * @param mode the transcript mode to set
     *
     * @see #TRANSCRIPT_MODE_DISABLED
     * @see #TRANSCRIPT_MODE_NORMAL
     * @see #TRANSCRIPT_MODE_ALWAYS_SCROLL
     */
    public void setTranscriptMode(int mode) {
        mTranscriptMode = mode;
    }

    /**
     * Returns the current transcript mode.
     *
     * @return {@link #TRANSCRIPT_MODE_DISABLED}, {@link #TRANSCRIPT_MODE_NORMAL} or
     *         {@link #TRANSCRIPT_MODE_ALWAYS_SCROLL}
     */
    public int getTranscriptMode() {
        return mTranscriptMode;
    }

    @Override
    public int getSolidColor() {
        return mCacheColorHint;
    }

    /**
     * When set to a non-zero value, the cache color hint indicates that this list is always drawn
     * on top of a solid, single-color, opaque background.
     *
     * Zero means that what's behind this object is translucent (non solid) or is not made of a
     * single color. This hint will not affect any existing background drawable set on this view (
     * typically set via {@link #setBackgroundDrawable(Drawable)}).
     *
     * @param color The background color
     */
    public void setCacheColorHint(int color) {
        if (color != mCacheColorHint) {
            mCacheColorHint = color;
            int count = getChildCount();
            for (int i = 0; i < count; i++) {
                getChildAt(i).setDrawingCacheBackgroundColor(color);
            }
            mRecycler.setCacheColorHint(color);
        }
    }

    /**
     * When set to a non-zero value, the cache color hint indicates that this list is always drawn
     * on top of a solid, single-color, opaque background
     *
     * @return The cache color hint
     */
    @ViewDebug.ExportedProperty(category = "drawing")
    public int getCacheColorHint() {
        return mCacheColorHint;
    }

    /**
     * Move all views (excluding headers and footers) held by this AbsListView into the supplied
     * List. This includes views displayed on the screen as well as views stored in AbsListView's
     * internal view recycler.
     *
     * @param views A list into which to put the reclaimed views
     */
    public void reclaimViews(List<View> views) {
        int childCount = getChildCount();
        RecyclerListener listener = mRecycler.mRecyclerListener;

        // Reclaim views on screen
        for (int i = 0; i < childCount; i++) {
            View child = getChildAt(i);
            AbsListView.LayoutParams lp = (AbsListView.LayoutParams) child.getLayoutParams();
            // Don't reclaim header or footer views, or views that should be ignored
            if (lp != null && mRecycler.shouldRecycleViewType(lp.viewType)) {
                views.add(child);
                child.setAccessibilityDelegate(null);
                if (listener != null) {
                    // Pretend they went through the scrap heap
                    listener.onMovedToScrapHeap(child);
                }
            }
        }
        mRecycler.reclaimScrapViews(views);
        removeAllViewsInLayout();
    }

    private void finishGlows() {
        if (mEdgeGlowTop != null) {
            mEdgeGlowTop.finish();
            mEdgeGlowBottom.finish();
        }
    }

    /**
     * Sets up this AbsListView to use a remote views adapter which connects to a RemoteViewsService
     * through the specified intent.
     * @param intent the intent used to identify the RemoteViewsService for the adapter to connect to.
     */
    public void setRemoteViewsAdapter(Intent intent) {
        // Ensure that we don't already have a RemoteViewsAdapter that is bound to an existing
        // service handling the specified intent.
        if (mRemoteAdapter != null) {
            Intent.FilterComparison fcNew = new Intent.FilterComparison(intent);
            Intent.FilterComparison fcOld = new Intent.FilterComparison(
                    mRemoteAdapter.getRemoteViewsServiceIntent());
            if (fcNew.equals(fcOld)) {
                return;
            }
        }
        mDeferNotifyDataSetChanged = false;
        // Otherwise, create a new RemoteViewsAdapter for binding
        mRemoteAdapter = new RemoteViewsAdapter(getContext(), intent, this);
        if (mRemoteAdapter.isDataReady()) {
            setAdapter(mRemoteAdapter);
        }
    }

    /**
     * Sets up the onClickHandler to be used by the RemoteViewsAdapter when inflating RemoteViews
     *
     * @param handler The OnClickHandler to use when inflating RemoteViews.
     *
     * @hide
     */
    public void setRemoteViewsOnClickHandler(OnClickHandler handler) {
        // Ensure that we don't already have a RemoteViewsAdapter that is bound to an existing
        // service handling the specified intent.
        if (mRemoteAdapter != null) {
            mRemoteAdapter.setRemoteViewsOnClickHandler(handler);
        }
    }

    /**
     * This defers a notifyDataSetChanged on the pending RemoteViewsAdapter if it has not
     * connected yet.
     */
    @Override
    public void deferNotifyDataSetChanged() {
        mDeferNotifyDataSetChanged = true;
    }

    /**
     * Called back when the adapter connects to the RemoteViewsService.
     */
    @Override
    public boolean onRemoteAdapterConnected() {
        if (mRemoteAdapter != mAdapter) {
            setAdapter(mRemoteAdapter);
            if (mDeferNotifyDataSetChanged) {
                mRemoteAdapter.notifyDataSetChanged();
                mDeferNotifyDataSetChanged = false;
            }
            return false;
        } else if (mRemoteAdapter != null) {
            mRemoteAdapter.superNotifyDataSetChanged();
            return true;
        }
        return false;
    }

    /**
     * Called back when the adapter disconnects from the RemoteViewsService.
     */
    @Override
    public void onRemoteAdapterDisconnected() {
        // If the remote adapter disconnects, we keep it around
        // since the currently displayed items are still cached.
        // Further, we want the service to eventually reconnect
        // when necessary, as triggered by this view requesting
        // items from the Adapter.
    }

    /**
     * Hints the RemoteViewsAdapter, if it exists, about which views are currently
     * being displayed by the AbsListView.
     */
    void setVisibleRangeHint(int start, int end) {
        if (mRemoteAdapter != null) {
            mRemoteAdapter.setVisibleRangeHint(start, end);
        }
    }

    /**
     * Sets the recycler listener to be notified whenever a View is set aside in
     * the recycler for later reuse. This listener can be used to free resources
     * associated to the View.
     *
     * @param listener The recycler listener to be notified of views set aside
     *        in the recycler.
     *
     * @see android.widget.AbsListView.RecycleBin
     * @see android.widget.AbsListView.RecyclerListener
     */
    public void setRecyclerListener(RecyclerListener listener) {
        mRecycler.mRecyclerListener = listener;
    }

    class AdapterDataSetObserver extends AdapterView<ListAdapter>.AdapterDataSetObserver {
        @Override
        public void onChanged() {
            super.onChanged();
            if (mFastScroller != null) {
                mFastScroller.onSectionsChanged();
            }
        }

        @Override
        public void onInvalidated() {
            super.onInvalidated();
            if (mFastScroller != null) {
                mFastScroller.onSectionsChanged();
            }
        }
    }

    /**
     * A MultiChoiceModeListener receives events for {@link AbsListView#CHOICE_MODE_MULTIPLE_MODAL}.
     * It acts as the {@link ActionMode.Callback} for the selection mode and also receives
     * {@link #onItemCheckedStateChanged(ActionMode, int, long, boolean)} events when the user
     * selects and deselects list items.
     */
    public interface MultiChoiceModeListener extends ActionMode.Callback {
        /**
         * Called when an item is checked or unchecked during selection mode.
         *
         * @param mode The {@link ActionMode} providing the selection mode
         * @param position Adapter position of the item that was checked or unchecked
         * @param id Adapter ID of the item that was checked or unchecked
         * @param checked <code>true</code> if the item is now checked, <code>false</code>
         *                if the item is now unchecked.
         */
        public void onItemCheckedStateChanged(ActionMode mode,
                int position, long id, boolean checked);
    }

    class MultiChoiceModeWrapper implements MultiChoiceModeListener {
        private MultiChoiceModeListener mWrapped;

        public void setWrapped(MultiChoiceModeListener wrapped) {
            mWrapped = wrapped;
        }

        public boolean hasWrappedCallback() {
            return mWrapped != null;
        }

        @Override
        public boolean onCreateActionMode(ActionMode mode, Menu menu) {
            if (mWrapped.onCreateActionMode(mode, menu)) {
                // Initialize checked graphic state?
                setLongClickable(false);
                return true;
            }
            return false;
        }

        @Override
        public boolean onPrepareActionMode(ActionMode mode, Menu menu) {
            return mWrapped.onPrepareActionMode(mode, menu);
        }

        @Override
        public boolean onActionItemClicked(ActionMode mode, MenuItem item) {
            return mWrapped.onActionItemClicked(mode, item);
        }

        @Override
        public void onDestroyActionMode(ActionMode mode) {
            mWrapped.onDestroyActionMode(mode);
            mChoiceActionMode = null;

            // Ending selection mode means deselecting everything.
            clearChoices();

            mDataChanged = true;
            rememberSyncState();
            requestLayout();

            setLongClickable(true);
        }

        @Override
        public void onItemCheckedStateChanged(ActionMode mode,
                int position, long id, boolean checked) {
            mWrapped.onItemCheckedStateChanged(mode, position, id, checked);

            // If there are no items selected we no longer need the selection mode.
            if (getCheckedItemCount() == 0) {
                mode.finish();
            }
        }
    }

    /**
     * AbsListView extends LayoutParams to provide a place to hold the view type.
     */
    public static class LayoutParams extends ViewGroup.LayoutParams {
        /**
         * View type for this view, as returned by
         * {@link android.widget.Adapter#getItemViewType(int) }
         */
        @ViewDebug.ExportedProperty(category = "list", mapping = {
            @ViewDebug.IntToString(from = ITEM_VIEW_TYPE_IGNORE, to = "ITEM_VIEW_TYPE_IGNORE"),
            @ViewDebug.IntToString(from = ITEM_VIEW_TYPE_HEADER_OR_FOOTER, to = "ITEM_VIEW_TYPE_HEADER_OR_FOOTER")
        })
        int viewType;

        /**
         * When this boolean is set, the view has been added to the AbsListView
         * at least once. It is used to know whether headers/footers have already
         * been added to the list view and whether they should be treated as
         * recycled views or not.
         */
        @ViewDebug.ExportedProperty(category = "list")
        boolean recycledHeaderFooter;

        /**
         * When an AbsListView is measured with an AT_MOST measure spec, it needs
         * to obtain children views to measure itself. When doing so, the children
         * are not attached to the window, but put in the recycler which assumes
         * they've been attached before. Setting this flag will force the reused
         * view to be attached to the window rather than just attached to the
         * parent.
         */
        @ViewDebug.ExportedProperty(category = "list")
        boolean forceAdd;

        /**
         * The position the view was removed from when pulled out of the
         * scrap heap.
         * @hide
         */
        int scrappedFromPosition;

        /**
         * The ID the view represents
         */
        long itemId = -1;

        public LayoutParams(Context c, AttributeSet attrs) {
            super(c, attrs);
        }

        public LayoutParams(int w, int h) {
            super(w, h);
        }

        public LayoutParams(int w, int h, int viewType) {
            super(w, h);
            this.viewType = viewType;
        }

        public LayoutParams(ViewGroup.LayoutParams source) {
            super(source);
        }
    }

    /**
     * A RecyclerListener is used to receive a notification whenever a View is placed
     * inside the RecycleBin's scrap heap. This listener is used to free resources
     * associated to Views placed in the RecycleBin.
     *
     * @see android.widget.AbsListView.RecycleBin
     * @see android.widget.AbsListView#setRecyclerListener(android.widget.AbsListView.RecyclerListener)
     */
    public static interface RecyclerListener {
        /**
         * Indicates that the specified View was moved into the recycler's scrap heap.
         * The view is not displayed on screen any more and any expensive resource
         * associated with the view should be discarded.
         *
         * @param view
         */
        void onMovedToScrapHeap(View view);
    }

    /**
     * The RecycleBin facilitates reuse of views across layouts. The RecycleBin has two levels of
     * storage: ActiveViews and ScrapViews. ActiveViews are those views which were onscreen at the
     * start of a layout. By construction, they are displaying current information. At the end of
     * layout, all views in ActiveViews are demoted to ScrapViews. ScrapViews are old views that
     * could potentially be used by the adapter to avoid allocating views unnecessarily.
     *
     * @see android.widget.AbsListView#setRecyclerListener(android.widget.AbsListView.RecyclerListener)
     * @see android.widget.AbsListView.RecyclerListener
     */
    class RecycleBin {
        private RecyclerListener mRecyclerListener;

        /**
         * The position of the first view stored in mActiveViews.
         */
        private int mFirstActivePosition;

        /**
         * Views that were on screen at the start of layout. This array is populated at the start of
         * layout, and at the end of layout all view in mActiveViews are moved to mScrapViews.
         * Views in mActiveViews represent a contiguous range of Views, with position of the first
         * view store in mFirstActivePosition.
         */
        private View[] mActiveViews = new View[0];

        /**
         * Unsorted views that can be used by the adapter as a convert view.
         */
        private ArrayList<View>[] mScrapViews;

        private int mViewTypeCount;

        private ArrayList<View> mCurrentScrap;

        private ArrayList<View> mSkippedScrap;

        private SparseArray<View> mTransientStateViews;
        private LongSparseArray<View> mTransientStateViewsById;

        public void setViewTypeCount(int viewTypeCount) {
            if (viewTypeCount < 1) {
                throw new IllegalArgumentException("Can't have a viewTypeCount < 1");
            }
            //noinspection unchecked
            ArrayList<View>[] scrapViews = new ArrayList[viewTypeCount];
            for (int i = 0; i < viewTypeCount; i++) {
                scrapViews[i] = new ArrayList<View>();
            }
            mViewTypeCount = viewTypeCount;
            mCurrentScrap = scrapViews[0];
            mScrapViews = scrapViews;
        }

        public void markChildrenDirty() {
            if (mViewTypeCount == 1) {
                final ArrayList<View> scrap = mCurrentScrap;
                final int scrapCount = scrap.size();
                for (int i = 0; i < scrapCount; i++) {
                    scrap.get(i).forceLayout();
                }
            } else {
                final int typeCount = mViewTypeCount;
                for (int i = 0; i < typeCount; i++) {
                    final ArrayList<View> scrap = mScrapViews[i];
                    final int scrapCount = scrap.size();
                    for (int j = 0; j < scrapCount; j++) {
                        scrap.get(j).forceLayout();
                    }
                }
            }
            if (mTransientStateViews != null) {
                final int count = mTransientStateViews.size();
                for (int i = 0; i < count; i++) {
                    mTransientStateViews.valueAt(i).forceLayout();
                }
            }
            if (mTransientStateViewsById != null) {
                final int count = mTransientStateViewsById.size();
                for (int i = 0; i < count; i++) {
                    mTransientStateViewsById.valueAt(i).forceLayout();
                }
            }
        }

        public boolean shouldRecycleViewType(int viewType) {
            return viewType >= 0;
        }

        /**
         * Clears the scrap heap.
         */
        void clear() {
            if (mViewTypeCount == 1) {
                final ArrayList<View> scrap = mCurrentScrap;
                final int scrapCount = scrap.size();
                for (int i = 0; i < scrapCount; i++) {
                    removeDetachedView(scrap.remove(scrapCount - 1 - i), false);
                }
            } else {
                final int typeCount = mViewTypeCount;
                for (int i = 0; i < typeCount; i++) {
                    final ArrayList<View> scrap = mScrapViews[i];
                    final int scrapCount = scrap.size();
                    for (int j = 0; j < scrapCount; j++) {
                        removeDetachedView(scrap.remove(scrapCount - 1 - j), false);
                    }
                }
            }
            if (mTransientStateViews != null) {
                mTransientStateViews.clear();
            }
            if (mTransientStateViewsById != null) {
                mTransientStateViewsById.clear();
            }
        }

        /**
         * Fill ActiveViews with all of the children of the AbsListView.
         *
         * @param childCount The minimum number of views mActiveViews should hold
         * @param firstActivePosition The position of the first view that will be stored in
         *        mActiveViews
         */
        void fillActiveViews(int childCount, int firstActivePosition) {
            if (mActiveViews.length < childCount) {
                mActiveViews = new View[childCount];
            }
            mFirstActivePosition = firstActivePosition;

            //noinspection MismatchedReadAndWriteOfArray
            final View[] activeViews = mActiveViews;
            for (int i = 0; i < childCount; i++) {
                View child = getChildAt(i);
                AbsListView.LayoutParams lp = (AbsListView.LayoutParams) child.getLayoutParams();
                // Don't put header or footer views into the scrap heap
                if (lp != null && lp.viewType != ITEM_VIEW_TYPE_HEADER_OR_FOOTER) {
                    // Note:  We do place AdapterView.ITEM_VIEW_TYPE_IGNORE in active views.
                    //        However, we will NOT place them into scrap views.
                    activeViews[i] = child;
                }
            }
        }

        /**
         * Get the view corresponding to the specified position. The view will be removed from
         * mActiveViews if it is found.
         *
         * @param position The position to look up in mActiveViews
         * @return The view if it is found, null otherwise
         */
        View getActiveView(int position) {
            int index = position - mFirstActivePosition;
            final View[] activeViews = mActiveViews;
            if (index >=0 && index < activeViews.length) {
                final View match = activeViews[index];
                activeViews[index] = null;
                return match;
            }
            return null;
        }

        View getTransientStateView(int position) {
            if (mAdapter != null && mAdapterHasStableIds && mTransientStateViewsById != null) {
                long id = mAdapter.getItemId(position);
                View result = mTransientStateViewsById.get(id);
                mTransientStateViewsById.remove(id);
                return result;
            }
            if (mTransientStateViews != null) {
                final int index = mTransientStateViews.indexOfKey(position);
                if (index >= 0) {
                    View result = mTransientStateViews.valueAt(index);
                    mTransientStateViews.removeAt(index);
                    return result;
                }
            }
            return null;
        }

        /**
         * Dump any currently saved views with transient state.
         */
        void clearTransientStateViews() {
            if (mTransientStateViews != null) {
                mTransientStateViews.clear();
            }
            if (mTransientStateViewsById != null) {
                mTransientStateViewsById.clear();
            }
        }

        /**
         * @return A view from the ScrapViews collection. These are unordered.
         */
        View getScrapView(int position) {
            if (mViewTypeCount == 1) {
                return retrieveFromScrap(mCurrentScrap, position);
            } else {
                int whichScrap = mAdapter.getItemViewType(position);
                if (whichScrap >= 0 && whichScrap < mScrapViews.length) {
                    return retrieveFromScrap(mScrapViews[whichScrap], position);
                }
            }
            return null;
        }

        /**
         * Puts a view into the list of scrap views.
         * <p>
         * If the list data hasn't changed or the adapter has stable IDs, views
         * with transient state will be preserved for later retrieval.
         *
         * @param scrap The view to add
         * @param position The view's position within its parent
         */
        void addScrapView(View scrap, int position) {
            final AbsListView.LayoutParams lp = (AbsListView.LayoutParams) scrap.getLayoutParams();
            if (lp == null) {
                return;
            }

            lp.scrappedFromPosition = position;

            // Remove but don't scrap header or footer views, or views that
            // should otherwise not be recycled.
            final int viewType = lp.viewType;
            if (!shouldRecycleViewType(viewType)) {
                return;
            }

            scrap.dispatchStartTemporaryDetach();

<<<<<<< HEAD
=======
            // The the accessibility state of the view may change while temporary
            // detached and we do not allow detached views to fire accessibility
            // events. So we are announcing that the subtree changed giving a chance
            // to clients holding on to a view in this subtree to refresh it.
            notifyViewAccessibilityStateChangedIfNeeded(
                    AccessibilityEvent.CONTENT_CHANGE_TYPE_SUBTREE);

>>>>>>> bac61807
            // Don't scrap views that have transient state.
            final boolean scrapHasTransientState = scrap.hasTransientState();
            if (scrapHasTransientState) {
                if (mAdapter != null && mAdapterHasStableIds) {
                    // If the adapter has stable IDs, we can reuse the view for
                    // the same data.
                    if (mTransientStateViewsById == null) {
                        mTransientStateViewsById = new LongSparseArray<View>();
                    }
                    mTransientStateViewsById.put(lp.itemId, scrap);
                } else if (!mDataChanged) {
                    // If the data hasn't changed, we can reuse the views at
                    // their old positions.
                    if (mTransientStateViews == null) {
                        mTransientStateViews = new SparseArray<View>();
                    }
                    mTransientStateViews.put(position, scrap);
                } else {
                    // Otherwise, we'll have to remove the view and start over.
                    if (mSkippedScrap == null) {
                        mSkippedScrap = new ArrayList<View>();
                    }
                    mSkippedScrap.add(scrap);
                }
            } else {
                if (mViewTypeCount == 1) {
                    mCurrentScrap.add(scrap);
                } else {
                    mScrapViews[viewType].add(scrap);
                }

                // Clear any system-managed transient state.
                if (scrap.isAccessibilityFocused()) {
                    scrap.clearAccessibilityFocus();
                }

                scrap.setAccessibilityDelegate(null);

                if (mRecyclerListener != null) {
                    mRecyclerListener.onMovedToScrapHeap(scrap);
                }
            }
        }

        /**
         * Finish the removal of any views that skipped the scrap heap.
         */
        void removeSkippedScrap() {
            if (mSkippedScrap == null) {
                return;
            }
            final int count = mSkippedScrap.size();
            for (int i = 0; i < count; i++) {
                removeDetachedView(mSkippedScrap.get(i), false);
            }
            mSkippedScrap.clear();
        }

        /**
         * Move all views remaining in mActiveViews to mScrapViews.
         */
        void scrapActiveViews() {
            final View[] activeViews = mActiveViews;
            final boolean hasListener = mRecyclerListener != null;
            final boolean multipleScraps = mViewTypeCount > 1;

            ArrayList<View> scrapViews = mCurrentScrap;
            final int count = activeViews.length;
            for (int i = count - 1; i >= 0; i--) {
                final View victim = activeViews[i];
                if (victim != null) {
                    final AbsListView.LayoutParams lp
                            = (AbsListView.LayoutParams) victim.getLayoutParams();
                    int whichScrap = lp.viewType;

                    activeViews[i] = null;

                    final boolean scrapHasTransientState = victim.hasTransientState();
                    if (!shouldRecycleViewType(whichScrap) || scrapHasTransientState) {
                        // Do not move views that should be ignored
                        if (whichScrap != ITEM_VIEW_TYPE_HEADER_OR_FOOTER &&
                                scrapHasTransientState) {
                            removeDetachedView(victim, false);
                        }
                        if (scrapHasTransientState) {
                            if (mAdapter != null && mAdapterHasStableIds) {
                                if (mTransientStateViewsById == null) {
                                    mTransientStateViewsById = new LongSparseArray<View>();
                                }
                                long id = mAdapter.getItemId(mFirstActivePosition + i);
                                mTransientStateViewsById.put(id, victim);
                            } else {
                                if (mTransientStateViews == null) {
                                    mTransientStateViews = new SparseArray<View>();
                                }
                                mTransientStateViews.put(mFirstActivePosition + i, victim);
                            }
                        }
                        continue;
                    }

                    if (multipleScraps) {
                        scrapViews = mScrapViews[whichScrap];
                    }
                    victim.dispatchStartTemporaryDetach();
                    lp.scrappedFromPosition = mFirstActivePosition + i;
                    scrapViews.add(victim);

                    victim.setAccessibilityDelegate(null);
                    if (hasListener) {
                        mRecyclerListener.onMovedToScrapHeap(victim);
                    }
                }
            }

            pruneScrapViews();
        }

        /**
         * Makes sure that the size of mScrapViews does not exceed the size of mActiveViews.
         * (This can happen if an adapter does not recycle its views).
         */
        private void pruneScrapViews() {
            final int maxViews = mActiveViews.length;
            final int viewTypeCount = mViewTypeCount;
            final ArrayList<View>[] scrapViews = mScrapViews;
            for (int i = 0; i < viewTypeCount; ++i) {
                final ArrayList<View> scrapPile = scrapViews[i];
                int size = scrapPile.size();
                final int extras = size - maxViews;
                size--;
                for (int j = 0; j < extras; j++) {
                    removeDetachedView(scrapPile.remove(size--), false);
                }
            }

            if (mTransientStateViews != null) {
                for (int i = 0; i < mTransientStateViews.size(); i++) {
                    final View v = mTransientStateViews.valueAt(i);
                    if (!v.hasTransientState()) {
                        mTransientStateViews.removeAt(i);
                        i--;
                    }
                }
            }
            if (mTransientStateViewsById != null) {
                for (int i = 0; i < mTransientStateViewsById.size(); i++) {
                    final View v = mTransientStateViewsById.valueAt(i);
                    if (!v.hasTransientState()) {
                        mTransientStateViewsById.removeAt(i);
                        i--;
                    }
                }
            }
        }

        /**
         * Puts all views in the scrap heap into the supplied list.
         */
        void reclaimScrapViews(List<View> views) {
            if (mViewTypeCount == 1) {
                views.addAll(mCurrentScrap);
            } else {
                final int viewTypeCount = mViewTypeCount;
                final ArrayList<View>[] scrapViews = mScrapViews;
                for (int i = 0; i < viewTypeCount; ++i) {
                    final ArrayList<View> scrapPile = scrapViews[i];
                    views.addAll(scrapPile);
                }
            }
        }

        /**
         * Updates the cache color hint of all known views.
         *
         * @param color The new cache color hint.
         */
        void setCacheColorHint(int color) {
            if (mViewTypeCount == 1) {
                final ArrayList<View> scrap = mCurrentScrap;
                final int scrapCount = scrap.size();
                for (int i = 0; i < scrapCount; i++) {
                    scrap.get(i).setDrawingCacheBackgroundColor(color);
                }
            } else {
                final int typeCount = mViewTypeCount;
                for (int i = 0; i < typeCount; i++) {
                    final ArrayList<View> scrap = mScrapViews[i];
                    final int scrapCount = scrap.size();
                    for (int j = 0; j < scrapCount; j++) {
                        scrap.get(j).setDrawingCacheBackgroundColor(color);
                    }
                }
            }
            // Just in case this is called during a layout pass
            final View[] activeViews = mActiveViews;
            final int count = activeViews.length;
            for (int i = 0; i < count; ++i) {
                final View victim = activeViews[i];
                if (victim != null) {
                    victim.setDrawingCacheBackgroundColor(color);
                }
            }
        }
    }

    static View retrieveFromScrap(ArrayList<View> scrapViews, int position) {
        int size = scrapViews.size();
        if (size > 0) {
            // See if we still have a view for this position.
            for (int i=0; i<size; i++) {
                View view = scrapViews.get(i);
                if (((AbsListView.LayoutParams)view.getLayoutParams())
                        .scrappedFromPosition == position) {
                    scrapViews.remove(i);
                    return view;
                }
            }
            return scrapViews.remove(size - 1);
        } else {
            return null;
        }
    }
}<|MERGE_RESOLUTION|>--- conflicted
+++ resolved
@@ -6686,8 +6686,6 @@
 
             scrap.dispatchStartTemporaryDetach();
 
-<<<<<<< HEAD
-=======
             // The the accessibility state of the view may change while temporary
             // detached and we do not allow detached views to fire accessibility
             // events. So we are announcing that the subtree changed giving a chance
@@ -6695,7 +6693,6 @@
             notifyViewAccessibilityStateChangedIfNeeded(
                     AccessibilityEvent.CONTENT_CHANGE_TYPE_SUBTREE);
 
->>>>>>> bac61807
             // Don't scrap views that have transient state.
             final boolean scrapHasTransientState = scrap.hasTransientState();
             if (scrapHasTransientState) {
