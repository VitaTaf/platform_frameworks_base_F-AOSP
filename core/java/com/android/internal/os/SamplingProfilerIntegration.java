--- conflicted
+++ resolved
@@ -103,11 +103,6 @@
         if (pending.compareAndSet(false, true)) {
             snapshotWriter.execute(new Runnable() {
                 public void run() {
-<<<<<<< HEAD
-                    String dir =
-                        Environment.getExternalStorageDirectory().getPath() + "/snapshots";
-=======
->>>>>>> 9e1266da
                     if (!dirMade) {
                         File dir = new File(SNAPSHOT_DIR);
                         dir.mkdirs();
