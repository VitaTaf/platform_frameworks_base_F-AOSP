--- conflicted
+++ resolved
@@ -115,19 +115,11 @@
             if (!localeList.contains("zz_ZZ")) {
                 localeList.add("zz_ZZ");
             }
-<<<<<<< HEAD
-        /** - TODO: Enable when zz_ZY Pseudolocale is complete
-         *  if (!localeList.contains("zz_ZY")) {
-         *      localeList.add("zz_ZY");
-         *  }
-         */
-=======
             /** - TODO: Enable when zz_ZY Pseudolocale is complete
              *  if (!localeList.contains("zz_ZY")) {
              *      localeList.add("zz_ZY");
              *	}
              */
->>>>>>> 73083ed1
         }
 
         Collections.sort(localeList);
