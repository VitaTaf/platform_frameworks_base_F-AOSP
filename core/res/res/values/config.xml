--- conflicted
+++ resolved
@@ -1873,7 +1873,7 @@
     <bool name="config_switch_phone_on_voice_reg_state_change">true</bool>
 
     <bool name="config_sms_force_7bit_encoding">false</bool>
-<<<<<<< HEAD
+
     <!-- Configuartion to support 7bit Ascii encoding and decoding
          for long messages. -->
     <bool name="config_ascii_7bit_support_for_long_message">false</bool>
@@ -2032,7 +2032,6 @@
     <!-- set to false if we dont need to consider data
          service state to display signal strength bars -->
     <bool name="config_combined_signal">true</bool>
-=======
 
     <!-- This config is used to check if the carrier requires converting destination
          number before sending out a SMS.
@@ -2049,5 +2048,4 @@
     <string-array translatable="false" name="config_sms_convert_destination_number_support">
         <item>false</item>
     </string-array>
->>>>>>> 93edcc13
 </resources>