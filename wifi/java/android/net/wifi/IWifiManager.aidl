--- conflicted
+++ resolved
@@ -156,9 +156,8 @@
 
     WifiConnectionStatistics getConnectionStatistics();
 
-<<<<<<< HEAD
     WifiEapSimInfo getSimInfo();
-=======
+    
     void disableEphemeralNetwork(String SSID);
->>>>>>> d0f748a7
+
 }
