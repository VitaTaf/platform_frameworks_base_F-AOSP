/*
 * Copyright (C) 2012 The Android Open Source Project
 *
 * Licensed under the Apache License, Version 2.0 (the "License");
 * you may not use this file except in compliance with the License.
 * You may obtain a copy of the License at
 *
 *      http://www.apache.org/licenses/LICENSE-2.0
 *
 * Unless required by applicable law or agreed to in writing, software
 * distributed under the License is distributed on an "AS IS" BASIS,
 * WITHOUT WARRANTIES OR CONDITIONS OF ANY KIND, either express or implied.
 * See the License for the specific language governing permissions and
 * limitations under the License.
 */

#define LOG_TAG "OpenGLRenderer"

#include <cutils/compiler.h>

<<<<<<< HEAD
#include <SkGlyph.h>
=======
#include <utils/JenkinsHash.h>

>>>>>>> c88c60be
#include <SkUtils.h>

#include "Debug.h"
#include "FontUtil.h"
#include "Font.h"
#include "FontRenderer.h"
#include "Properties.h"

namespace android {
namespace uirenderer {

///////////////////////////////////////////////////////////////////////////////
// Font
///////////////////////////////////////////////////////////////////////////////

Font::Font(FontRenderer* state, const Font::FontDescription& desc) :
        mState(state), mDescription(desc) {
}

Font::FontDescription::FontDescription(const SkPaint* paint, const mat4& matrix) {
    mFontId = SkTypeface::UniqueID(paint->getTypeface());
    mFontSize = paint->getTextSize();
    mFlags = 0;
    if (paint->isFakeBoldText()) {
        mFlags |= Font::kFakeBold;
    }
    mItalicStyle = paint->getTextSkewX();
    mScaleX = paint->getTextScaleX();
    mStyle = paint->getStyle();
    mStrokeWidth = paint->getStrokeWidth();
}

Font::~Font() {
    mState->removeFont(this);

    for (uint32_t i = 0; i < mCachedGlyphs.size(); i++) {
        delete mCachedGlyphs.valueAt(i);
    }
}

hash_t Font::FontDescription::hash() const {
    uint32_t hash = JenkinsHashMix(0, mFontId);
    hash = JenkinsHashMix(hash, android::hash_type(mFontSize));
    hash = JenkinsHashMix(hash, android::hash_type(mFlags));
    hash = JenkinsHashMix(hash, android::hash_type(mItalicStyle));
    hash = JenkinsHashMix(hash, android::hash_type(mScaleX));
    hash = JenkinsHashMix(hash, android::hash_type(mStyle));
    hash = JenkinsHashMix(hash, android::hash_type(mStrokeWidth));
    return JenkinsHashWhiten(hash);
}

int Font::FontDescription::compare(const Font::FontDescription& lhs,
        const Font::FontDescription& rhs) {
    int deltaInt = int(lhs.mFontId) - int(rhs.mFontId);
    if (deltaInt != 0) return deltaInt;

    if (lhs.mFontSize < rhs.mFontSize) return -1;
    if (lhs.mFontSize > rhs.mFontSize) return +1;

    if (lhs.mItalicStyle < rhs.mItalicStyle) return -1;
    if (lhs.mItalicStyle > rhs.mItalicStyle) return +1;

    deltaInt = int(lhs.mFlags) - int(rhs.mFlags);
    if (deltaInt != 0) return deltaInt;

    if (lhs.mScaleX < rhs.mScaleX) return -1;
    if (lhs.mScaleX > rhs.mScaleX) return +1;

    deltaInt = int(lhs.mStyle) - int(rhs.mStyle);
    if (deltaInt != 0) return deltaInt;

    if (lhs.mStrokeWidth < rhs.mStrokeWidth) return -1;
    if (lhs.mStrokeWidth > rhs.mStrokeWidth) return +1;

    return 0;
}

void Font::invalidateTextureCache(CacheTexture* cacheTexture) {
    for (uint32_t i = 0; i < mCachedGlyphs.size(); i++) {
        CachedGlyphInfo* cachedGlyph = mCachedGlyphs.valueAt(i);
        if (!cacheTexture || cachedGlyph->mCacheTexture == cacheTexture) {
            cachedGlyph->mIsValid = false;
        }
    }
}

void Font::measureCachedGlyph(CachedGlyphInfo *glyph, int x, int y,
        uint8_t* bitmap, uint32_t bitmapW, uint32_t bitmapH, Rect* bounds, const float* pos) {
    int nPenX = x + glyph->mBitmapLeft;
    int nPenY = y + glyph->mBitmapTop;

    int width = (int) glyph->mBitmapWidth;
    int height = (int) glyph->mBitmapHeight;

    if (bounds->bottom > nPenY) {
        bounds->bottom = nPenY;
    }
    if (bounds->left > nPenX) {
        bounds->left = nPenX;
    }
    if (bounds->right < nPenX + width) {
        bounds->right = nPenX + width;
    }
    if (bounds->top < nPenY + height) {
        bounds->top = nPenY + height;
    }
}

void Font::drawCachedGlyph(CachedGlyphInfo* glyph, int x, int y,
        uint8_t* bitmap, uint32_t bitmapW, uint32_t bitmapH, Rect* bounds, const float* pos) {
    float nPenX = x + glyph->mBitmapLeft;
    float nPenY = y + (glyph->mBitmapTop + glyph->mBitmapHeight);

    float width = (float) glyph->mBitmapWidth;
    float height = (float) glyph->mBitmapHeight;

    float u1 = glyph->mBitmapMinU;
    float u2 = glyph->mBitmapMaxU;
    float v1 = glyph->mBitmapMinV;
    float v2 = glyph->mBitmapMaxV;

    mState->appendMeshQuad(nPenX, nPenY, u1, v2,
            nPenX + width, nPenY, u2, v2,
            nPenX + width, nPenY - height, u2, v1,
            nPenX, nPenY - height, u1, v1, glyph->mCacheTexture);
}

void Font::drawCachedGlyphBitmap(CachedGlyphInfo* glyph, int x, int y,
        uint8_t* bitmap, uint32_t bitmapW, uint32_t bitmapH, Rect* bounds, const float* pos) {
    int nPenX = x + glyph->mBitmapLeft;
    int nPenY = y + glyph->mBitmapTop;

    uint32_t endX = glyph->mStartX + glyph->mBitmapWidth;
    uint32_t endY = glyph->mStartY + glyph->mBitmapHeight;

    CacheTexture* cacheTexture = glyph->mCacheTexture;
    uint32_t cacheWidth = cacheTexture->getWidth();
    const uint8_t* cacheBuffer = cacheTexture->getTexture();

    uint32_t cacheX = 0, cacheY = 0;
    int32_t bX = 0, bY = 0;
    for (cacheX = glyph->mStartX, bX = nPenX; cacheX < endX; cacheX++, bX++) {
        for (cacheY = glyph->mStartY, bY = nPenY; cacheY < endY; cacheY++, bY++) {
#if DEBUG_FONT_RENDERER
            if (bX < 0 || bY < 0 || bX >= (int32_t) bitmapW || bY >= (int32_t) bitmapH) {
                ALOGE("Skipping invalid index");
                continue;
            }
#endif
            uint8_t tempCol = cacheBuffer[cacheY * cacheWidth + cacheX];
            bitmap[bY * bitmapW + bX] = tempCol;
        }
    }
}

void Font::drawCachedGlyph(CachedGlyphInfo* glyph, float x, float hOffset, float vOffset,
        SkPathMeasure& measure, SkPoint* position, SkVector* tangent) {
    const float halfWidth = glyph->mBitmapWidth * 0.5f;
    const float height = glyph->mBitmapHeight;

    vOffset += glyph->mBitmapTop + height;

    SkPoint destination[4];
    measure.getPosTan(x + hOffset + glyph->mBitmapLeft + halfWidth, position, tangent);

    // Move along the tangent and offset by the normal
    destination[0].set(-tangent->fX * halfWidth - tangent->fY * vOffset,
            -tangent->fY * halfWidth + tangent->fX * vOffset);
    destination[1].set(tangent->fX * halfWidth - tangent->fY * vOffset,
            tangent->fY * halfWidth + tangent->fX * vOffset);
    destination[2].set(destination[1].fX + tangent->fY * height,
            destination[1].fY - tangent->fX * height);
    destination[3].set(destination[0].fX + tangent->fY * height,
            destination[0].fY - tangent->fX * height);

    const float u1 = glyph->mBitmapMinU;
    const float u2 = glyph->mBitmapMaxU;
    const float v1 = glyph->mBitmapMinV;
    const float v2 = glyph->mBitmapMaxV;

    mState->appendRotatedMeshQuad(
            position->fX + destination[0].fX,
            position->fY + destination[0].fY, u1, v2,
            position->fX + destination[1].fX,
            position->fY + destination[1].fY, u2, v2,
            position->fX + destination[2].fX,
            position->fY + destination[2].fY, u2, v1,
            position->fX + destination[3].fX,
            position->fY + destination[3].fY, u1, v1,
            glyph->mCacheTexture);
}

CachedGlyphInfo* Font::getCachedGlyph(SkPaint* paint, glyph_t textUnit, bool precaching) {
    CachedGlyphInfo* cachedGlyph = NULL;
    ssize_t index = mCachedGlyphs.indexOfKey(textUnit);
    if (index >= 0) {
        cachedGlyph = mCachedGlyphs.valueAt(index);
    } else {
        cachedGlyph = cacheGlyph(paint, textUnit, precaching);
    }

    // Is the glyph still in texture cache?
    if (!cachedGlyph->mIsValid) {
        const SkGlyph& skiaGlyph = GET_METRICS(paint, textUnit, NULL);
        updateGlyphCache(paint, skiaGlyph, cachedGlyph, precaching);
    }

    return cachedGlyph;
}

void Font::render(SkPaint* paint, const char *text, uint32_t start, uint32_t len,
            int numGlyphs, int x, int y, const float* positions) {
    render(paint, text, start, len, numGlyphs, x, y, FRAMEBUFFER, NULL,
            0, 0, NULL, positions);
}

void Font::render(SkPaint* paint, const char *text, uint32_t start, uint32_t len,
        int numGlyphs, SkPath* path, float hOffset, float vOffset) {
    if (numGlyphs == 0 || text == NULL || len == 0) {
        return;
    }

    text += start;

    int glyphsCount = 0;
    SkFixed prevRsbDelta = 0;

    float penX = 0.0f;

    SkPoint position;
    SkVector tangent;

    SkPathMeasure measure(*path, false);
    float pathLength = SkScalarToFloat(measure.getLength());

    if (paint->getTextAlign() != SkPaint::kLeft_Align) {
        float textWidth = SkScalarToFloat(paint->measureText(text, len));
        float pathOffset = pathLength;
        if (paint->getTextAlign() == SkPaint::kCenter_Align) {
            textWidth *= 0.5f;
            pathOffset *= 0.5f;
        }
        penX += pathOffset - textWidth;
    }

    while (glyphsCount < numGlyphs && penX < pathLength) {
        glyph_t glyph = GET_GLYPH(text);

        if (IS_END_OF_STRING(glyph)) {
            break;
        }

        CachedGlyphInfo* cachedGlyph = getCachedGlyph(paint, glyph);
        penX += SkFixedToFloat(AUTO_KERN(prevRsbDelta, cachedGlyph->mLsbDelta));
        prevRsbDelta = cachedGlyph->mRsbDelta;

        if (cachedGlyph->mIsValid) {
            drawCachedGlyph(cachedGlyph, penX, hOffset, vOffset, measure, &position, &tangent);
        }

        penX += SkFixedToFloat(cachedGlyph->mAdvanceX);

        glyphsCount++;
    }
}

void Font::measure(SkPaint* paint, const char* text, uint32_t start, uint32_t len,
        int numGlyphs, Rect *bounds, const float* positions) {
    if (bounds == NULL) {
        ALOGE("No return rectangle provided to measure text");
        return;
    }
    bounds->set(1e6, -1e6, -1e6, 1e6);
    render(paint, text, start, len, numGlyphs, 0, 0, MEASURE, NULL, 0, 0, bounds, positions);
}

void Font::precache(SkPaint* paint, const char* text, int numGlyphs) {

    if (numGlyphs == 0 || text == NULL) {
        return;
    }
    int glyphsCount = 0;

    while (glyphsCount < numGlyphs) {
        glyph_t glyph = GET_GLYPH(text);

        // Reached the end of the string
        if (IS_END_OF_STRING(glyph)) {
            break;
        }

        CachedGlyphInfo* cachedGlyph = getCachedGlyph(paint, glyph, true);

        glyphsCount++;
    }
}

void Font::render(SkPaint* paint, const char* text, uint32_t start, uint32_t len,
        int numGlyphs, int x, int y, RenderMode mode, uint8_t *bitmap,
        uint32_t bitmapW, uint32_t bitmapH, Rect* bounds, const float* positions) {
    if (numGlyphs == 0 || text == NULL || len == 0) {
        return;
    }

    static RenderGlyph gRenderGlyph[] = {
            &android::uirenderer::Font::drawCachedGlyph,
            &android::uirenderer::Font::drawCachedGlyphBitmap,
            &android::uirenderer::Font::measureCachedGlyph
    };
    RenderGlyph render = gRenderGlyph[mode];

    text += start;
    int glyphsCount = 0;

    const SkPaint::Align align = paint->getTextAlign();

    while (glyphsCount < numGlyphs) {
        glyph_t glyph = GET_GLYPH(text);

        // Reached the end of the string
        if (IS_END_OF_STRING(glyph)) {
            break;
        }

        CachedGlyphInfo* cachedGlyph = getCachedGlyph(paint, glyph);

        // If it's still not valid, we couldn't cache it, so we shouldn't draw garbage
        if (cachedGlyph->mIsValid) {
            int penX = x + positions[(glyphsCount << 1)];
            int penY = y + positions[(glyphsCount << 1) + 1];

            switch (align) {
                case SkPaint::kRight_Align:
                    penX -= SkFixedToFloat(cachedGlyph->mAdvanceX);
                    penY -= SkFixedToFloat(cachedGlyph->mAdvanceY);
                    break;
                case SkPaint::kCenter_Align:
                    penX -= SkFixedToFloat(cachedGlyph->mAdvanceX >> 1);
                    penY -= SkFixedToFloat(cachedGlyph->mAdvanceY >> 1);
                default:
                    break;
            }

            (*this.*render)(cachedGlyph, penX, penY,
                    bitmap, bitmapW, bitmapH, bounds, positions);
        }

        glyphsCount++;
    }
}

void Font::updateGlyphCache(SkPaint* paint, const SkGlyph& skiaGlyph, CachedGlyphInfo* glyph,
        bool precaching) {
    glyph->mAdvanceX = skiaGlyph.fAdvanceX;
    glyph->mAdvanceY = skiaGlyph.fAdvanceY;
    glyph->mBitmapLeft = skiaGlyph.fLeft;
    glyph->mBitmapTop = skiaGlyph.fTop;
    glyph->mLsbDelta = skiaGlyph.fLsbDelta;
    glyph->mRsbDelta = skiaGlyph.fRsbDelta;

    uint32_t startX = 0;
    uint32_t startY = 0;

    // Get the bitmap for the glyph
    paint->findImage(skiaGlyph, NULL);
    mState->cacheBitmap(skiaGlyph, glyph, &startX, &startY, precaching);

    if (!glyph->mIsValid) {
        return;
    }

    uint32_t endX = startX + skiaGlyph.fWidth;
    uint32_t endY = startY + skiaGlyph.fHeight;

    glyph->mStartX = startX;
    glyph->mStartY = startY;
    glyph->mBitmapWidth = skiaGlyph.fWidth;
    glyph->mBitmapHeight = skiaGlyph.fHeight;

    uint32_t cacheWidth = glyph->mCacheTexture->getWidth();
    uint32_t cacheHeight = glyph->mCacheTexture->getHeight();

    glyph->mBitmapMinU = startX / (float) cacheWidth;
    glyph->mBitmapMinV = startY / (float) cacheHeight;
    glyph->mBitmapMaxU = endX / (float) cacheWidth;
    glyph->mBitmapMaxV = endY / (float) cacheHeight;

    mState->setTextureDirty();
}

CachedGlyphInfo* Font::cacheGlyph(SkPaint* paint, glyph_t glyph, bool precaching) {
    CachedGlyphInfo* newGlyph = new CachedGlyphInfo();
    mCachedGlyphs.add(glyph, newGlyph);

    const SkGlyph& skiaGlyph = GET_METRICS(paint, glyph, NULL);
    newGlyph->mGlyphIndex = skiaGlyph.fID;
    newGlyph->mIsValid = false;

    updateGlyphCache(paint, skiaGlyph, newGlyph, precaching);

    return newGlyph;
}

Font* Font::create(FontRenderer* state, const SkPaint* paint, const mat4& matrix) {
    FontDescription description(paint, matrix);
    Font* font = state->mActiveFonts.get(description);

    if (font) {
        return font;
    }

    Font* newFont = new Font(state, description);
    state->mActiveFonts.put(description, newFont);
    return newFont;
}

}; // namespace uirenderer
}; // namespace android<|MERGE_RESOLUTION|>--- conflicted
+++ resolved
@@ -18,12 +18,8 @@
 
 #include <cutils/compiler.h>
 
-<<<<<<< HEAD
-#include <SkGlyph.h>
-=======
 #include <utils/JenkinsHash.h>
 
->>>>>>> c88c60be
 #include <SkUtils.h>
 
 #include "Debug.h"
